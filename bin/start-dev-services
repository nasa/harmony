--- conflicted
+++ resolved
@@ -22,12 +22,8 @@
 # create the work scheduler
 echo "Starting the work scheduler..."
 pushd services/work-scheduler > /dev/null
-<<<<<<< HEAD
-export PORT=5001
-=======
 export PORT=5006
 export DEBUG_PORT=9206
->>>>>>> 5c651f6d
 npm run start-dev-fast > logs/work-scheduler.log 2>&1 &
 popd > /dev/null
 
