--- conflicted
+++ resolved
@@ -4,27 +4,19 @@
 declare -a processed_vars=()
 
 env_files=(
-  "lib/util/env-defaults"
-  "env-defaults"
-  "kubernetes-services/work-scheduler/env-defaults"
-  "kubernetes-services/work-updater/env-defaults"
-  "kubernetes-services/work-reaper/env-defaults"
-  "kubernetes-services/work-failer/env-defaults"
+  "packages/util/env-defaults"
+  "services/harmony/env-defaults"
+  "services/work-scheduler/env-defaults"
+  "services/work-updater/env-defaults"
+  "services/work-reaper/env-defaults"
+  "services/work-failer/env-defaults"
   ".env"
 )
+source "./packages/util/env-defaults"
+source "./services/harmony/env-defaults"
 
 env_save=$(export -p)
 set -a
-<<<<<<< HEAD
-=======
-source "./packages/util/env-defaults"
-source "./services/harmony/env-defaults"
-if [ -f .env ]; then
-    source ".env"
-fi
-set +ax
-eval "$env_save"
->>>>>>> 5b2c7e8c
 
 for file in "${env_files[@]}"; do
   if [ -f "$file" ]; then
@@ -37,12 +29,8 @@
 set +ax
 eval "$env_save"
 
-<<<<<<< HEAD
 USER_AGENT="harmony/${RELEASE_VERSION} (${CLIENT_ID})"
 SERVICES_YML=$(< config/services.yml)
-=======
-SERVICES_YML=$(< services/harmony/config/services.yml)
->>>>>>> 5b2c7e8c
 # needed for k8s services running locally that access the dB
 DATABASE_URL=${DATABASE_URL/localhost/postgres}
 
