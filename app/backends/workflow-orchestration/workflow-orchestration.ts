import _ from 'lodash';
import { NextFunction, Response } from 'express';
import env from '../../util/env';
import HarmonyRequest from '../../models/harmony-request';
import { WorkItemQueueType } from '../../util/queue/queue';
import { getQueueForType  } from '../../util/queue/queue-factory';
import { getWorkFromQueue, getWorkFromDatabase, WorkItemData } from './work-item-polling';
<<<<<<< HEAD
import { WorkItemMeta, WorkItemStatus } from '../../models/work-item-interface';
import { sanitizeImage } from '@harmony/util/string';
=======
>>>>>>> 5a3f181b


const MAX_TRY_COUNT = 1;
const RETRY_DELAY = 1000 * 120;
const QUERY_CMR_SERVICE_REGEX = /harmonyservices\/query-cmr:.*/;

/**
 * Return a work item for the given service
 * @param req - The request sent by the client
 * @param res - The response to send to the client
 * @param next - The next function in the call chain
 * @returns Resolves when the request is complete
 */
export async function getWork(
  req: HarmonyRequest, res: Response, next: NextFunction, tryCount = 1,
): Promise<void> {
  const reqLogger = req.context.logger;
  const { serviceID, podName } = req.query;
  // reqLogger.info(`Getting work for service ${serviceID} and pod ${podName}`);

  let responded = false;
  let workItemData: WorkItemData | null;

  if (env.useServiceQueues) {
    workItemData = await getWorkFromQueue(serviceID as string, reqLogger);
  } else {
    workItemData = await getWorkFromDatabase(serviceID as string, reqLogger);
  }

  if (workItemData) {
    const { workItem, maxCmrGranules } = workItemData;

    const logger = reqLogger.child({ workItemId: workItem.id });
    logger.info(`Sending work item ${workItem.id} to pod ${podName}`);

    if (QUERY_CMR_SERVICE_REGEX.test(workItem.serviceID)) {
      res.send({ workItem, maxCmrGranules });
    } else {
      res.send({ workItem });
    }

    responded = true;
  }

  if (!responded) {
    if (tryCount < MAX_TRY_COUNT) {
      setTimeout(async () => {
        await getWork(req, res, next, tryCount + 1);
      }, RETRY_DELAY);
    } else {
      res.status(404).send();
    }
  }
}

/**
 * Update a work item from a service response. This function stores the update in a queue
 * without further processing and then responds quickly. Processing the update is handled
 * asynchronously (see `batchProcessQueue`)
 *
 * @param req - The request sent by the client
 * @param res - The response to send to the client
 * @returns Resolves when the request is complete
 */
export async function updateWorkItem(req: HarmonyRequest, res: Response): Promise<void> {
  const { id } = req.params;
  const { status, hits, results, scrollID, errorMessage, duration, operation, outputItemSizes } = req.body;
  const totalItemsSize = req.body.totalItemsSize ? parseFloat(req.body.totalItemsSize) : 0;

  const update = {
    workItemID: parseInt(id),
    status,
    hits,
    results,
    scrollID,
    errorMessage,
    totalItemsSize,
    outputItemSizes,
    duration,
  };
  const workItemLogger = req.context.logger.child({ workItemId: update.workItemID });

  // we use separate queues for small and large work item updates
  let queueType = WorkItemQueueType.SMALL_ITEM_UPDATE;
  if (results?.length > 1) {
    workItemLogger.debug(`Sending work item update to large item queue for ${operation.requestId}`);
    queueType = WorkItemQueueType.LARGE_ITEM_UPDATE;
  } else {
    workItemLogger.debug(`Sending work item update to regular queue for ${operation.requestId}`);
  }
  const queue = getQueueForType(queueType);
  await queue.sendMessage(JSON.stringify({ update, operation }), operation.requestId).catch((e) => {
    workItemLogger.error(e);
  });

  // Return a success status with no body
  res.status(204).send();
}<|MERGE_RESOLUTION|>--- conflicted
+++ resolved
@@ -5,11 +5,6 @@
 import { WorkItemQueueType } from '../../util/queue/queue';
 import { getQueueForType  } from '../../util/queue/queue-factory';
 import { getWorkFromQueue, getWorkFromDatabase, WorkItemData } from './work-item-polling';
-<<<<<<< HEAD
-import { WorkItemMeta, WorkItemStatus } from '../../models/work-item-interface';
-import { sanitizeImage } from '@harmony/util/string';
-=======
->>>>>>> 5a3f181b
 
 
 const MAX_TRY_COUNT = 1;
