import db, { Transaction, batchSize } from './../util/db';
import _, { ceil, range, sum } from 'lodash';
import { NextFunction, Response } from 'express';
import { v4 as uuid } from 'uuid';
import { Logger } from 'winston';
import { completeJob } from '../util/job';
import env from '../util/env';
import { readCatalogItems, StacItemLink } from '../util/stac';
import HarmonyRequest from '../models/harmony-request';
import { Job, JobStatus } from '../models/job';
import JobLink, { getJobDataLinkCount } from '../models/job-link';
import WorkItem, { updateWorkItemStatus, getWorkItemById, workItemCountForStep, getWorkItemsByJobIdAndStepIndex, getJobIdForWorkItem, getNextWorkItem, maxSortIndexForJobService } from '../models/work-item';
import WorkflowStep, { decrementFutureWorkItemCount, getWorkflowStepByJobIdStepIndex, getWorkflowStepsByJobId } from '../models/workflow-steps';
import { objectStoreForProtocol } from '../util/object-store';
import { resolve } from '../util/url';
import { ServiceError } from '../util/errors';
import { COMPLETED_WORK_ITEM_STATUSES, WorkItemMeta, WorkItemStatus } from '../models/work-item-interface';
import JobError, { getErrorCountForJob } from '../models/job-error';
import WorkItemUpdate from '../models/work-item-update';
import { handleBatching, outputStacItemUrls, resultItemSizes } from '../util/aggregation-batch';
<<<<<<< HEAD
import { decrementRunningCount, deleteUserWorkForJob, getNextJobIdForUsernameAndService, getNextUsernameForWork, incrementReadyAndDecrementRunningCounts, incrementReadyCount, incrementRunningAndDecrementReadyCounts } from '../models/user-work';
=======
import { sanitizeImage } from '../util/string';
>>>>>>> ee651d88

const MAX_TRY_COUNT = 1;
const RETRY_DELAY = 1000 * 120;
const QUERY_CMR_SERVICE_REGEX = /harmonyservices\/query-cmr:.*/;

/**
 * Calculate the granule page limit for the current query-cmr work item.
 * @param tx - database transaction to query with
 * @param workItem - current query-cmr work item
 * @param logger - a Logger instance
 * @returns a number used to limit the query-cmr task or undefined
 */
async function calculateQueryCmrLimit(tx: Transaction, workItem: WorkItem, logger: Logger): Promise<number> {
  let queryCmrLimit = -1;
  if (workItem && QUERY_CMR_SERVICE_REGEX.test(workItem.serviceID)) { // only proceed if this is a query-cmr step
    const numInputGranules = await Job.getNumInputGranules(tx, workItem.jobID);
    const numSuccessfulQueryCmrItems = await workItemCountForStep(tx, workItem.jobID, 1, WorkItemStatus.SUCCESSFUL);
    queryCmrLimit = Math.max(0, Math.min(env.cmrMaxPageSize, numInputGranules - (numSuccessfulQueryCmrItems * env.cmrMaxPageSize)));
    logger.debug(`Limit next query-cmr task to no more than ${queryCmrLimit} granules.`);
  }
  return queryCmrLimit;
}

/**
 * Return a work item for the given service
 * @param req - The request sent by the client
 * @param res - The response to send to the client
 * @param next - The next function in the call chain
 * @returns Resolves when the request is complete
 */
export async function getWork(
  req: HarmonyRequest, res: Response, next: NextFunction, tryCount = 1,
): Promise<void> {
  const reqLogger = req.context.logger;
  const { serviceID, podName } = req.query;

  await db.transaction(async (tx) => {
<<<<<<< HEAD
    const username = await getNextUsernameForWork(tx, serviceID as string);
    if (username) {
      const jobID = await getNextJobIdForUsernameAndService(tx, serviceID as string, username);
      if (jobID) {
        const workItem = await getNextWorkItem(tx, serviceID as string, jobID);
        if (workItem) {
          await incrementRunningAndDecrementReadyCounts(tx, jobID, serviceID as string);
          const logger = reqLogger.child({ workItemId: workItem.id });
          const waitSeconds = (Date.now() - workItem.createdAt.valueOf()) / 1000;
          const itemMeta: WorkItemMeta = { workItemEvent: 'statusUpdate', workItemDuration: waitSeconds,
            workItemService: workItem.serviceID, workItemAmount: 1, workItemStatus: WorkItemStatus.RUNNING  };
          logger.debug(`Sending work item ${workItem.id} to pod ${podName}`, itemMeta);
          if (workItem && QUERY_CMR_SERVICE_REGEX.test(workItem.serviceID)){
            const maxCmrGranules = await calculateQueryCmrLimit(tx, workItem, logger);
            res.send({ workItem, maxCmrGranules });
          } else {
            res.send({ workItem });
          }
        } else {
          reqLogger.warn(`user_work is out of sync for user ${username} and job ${jobID}, could not find ready work item`);
        }
=======
    workItem = await getNextWorkItem(tx, serviceID as string);
    if (workItem) {
      const logger = reqLogger.child({ workItemId: workItem.id });
      const waitSeconds = (Date.now() - workItem.createdAt.valueOf()) / 1000;
      const itemMeta: WorkItemMeta = { workItemEvent: 'statusUpdate', workItemDuration: waitSeconds,
        workItemService: sanitizeImage(workItem.serviceID), workItemAmount: 1, workItemStatus: WorkItemStatus.RUNNING  };
      logger.info(`Sending work item ${workItem.id} to pod ${podName}`, itemMeta);
      if (workItem && QUERY_CMR_SERVICE_REGEX.test(workItem.serviceID)){
        maxCmrGranules = await calculateQueryCmrLimit(tx, workItem, logger);
        res.send({ workItem, maxCmrGranules });
      } else {
        res.send({ workItem });
>>>>>>> ee651d88
      }
    } else if (tryCount < MAX_TRY_COUNT) {
      setTimeout(async () => {
        await getWork(req, res, next, tryCount + 1);
      }, RETRY_DELAY);
    } else {
      res.status(404).send();
    }
  });
}

/**
 * Add links to the Job for the WorkItem and save them to the database.
 *
 * @param tx - The database transaction
 * @param job - The job for the work item
 * @param results  - an array of paths to STAC catalogs
 * @param logger - The logger for the request
 */
async function addJobLinksForFinishedWorkItem(
  tx: Transaction,
  job: Job,
  results: string[],
  logger: Logger,
): Promise<void> {
  for (const catalogLocation of results) {
    logger.debug(`Adding link for STAC catalog ${catalogLocation}`);

    const items = await readCatalogItems(catalogLocation);

    for await (const item of items) {
      for (const keyValue of Object.entries(item.assets)) {
        const asset = keyValue[1];
        const { href, type, title } = asset;
        const link = new JobLink({
          jobID: job.jobID,
          href,
          type,
          title,
          rel: 'data',
          temporal: {
            start: new Date(item.properties.start_datetime),
            end: new Date(item.properties.end_datetime),
          },
          bbox: item.bbox,
        });
        await link.save(tx);
      }
    }
  }
}

/**
 * Read a STAC catalog and return the item links. This does not handle sub-catalogs. This function
 * makes assumptions based on the Harmony STAC directory layout for services inputs/outputs and
 * is only intended to be used when aggregating service outputs into a single catalog.
 * @param catalogPath - the path to the catalog
 */
async function getItemLinksFromCatalog(catalogPath: string): Promise<StacItemLink[]> {
  const s3 = objectStoreForProtocol('s3');
  const catalog = await s3.getObjectJson(catalogPath);
  const links: StacItemLink[] = [];
  for (const link of catalog.links) {
    if (link.rel === 'item') {
      // make relative path absolute
      const { href } = link;
      link.href = resolve(catalogPath, href);
      links.push(link);
    }
  }

  return links;
}

/**
 * Creates a work item that uses all the output of the previous step. This function assumes that
 * all work items for the previous step are completed. It also relies on the convention that
 * services write out their results as STAC catalogs with the following path
 * `/tmp/<JOB_ID>/<WORK_ITEM_ID>/outputs/catalog.json`
 *                       OR
 * `/tmp/<JOB_ID>/<WORK_ITEM_ID>/outputs/catalogN.json` (when a step can generate multiple outputs)
 * where N is from 0 to the number of results - 1.
 *
 * @param tx - The database transaction
 * @param currentWorkItem - The current work item
 * @param nextStep - the next step in the workflow
 * @param results - an array of paths to STAC catalogs from the last worked item
 * @param logger - the logger to use
 */
async function createAggregatingWorkItem(
  tx: Transaction, currentWorkItem: WorkItem, nextStep: WorkflowStep, logger: Logger,
): Promise<void> {
  const itemLinks: StacItemLink[] = [];
  const s3 = objectStoreForProtocol('s3');
  // get all the previous results
  const workItemCount = await workItemCountForStep(tx, currentWorkItem.jobID, nextStep.stepIndex - 1);
  let page = 1;
  let processedItemCount = 0;
  while (processedItemCount < workItemCount) {
    const prevStepWorkItems = await getWorkItemsByJobIdAndStepIndex(tx, currentWorkItem.jobID, nextStep.stepIndex - 1, page);
    // guard against failure case where we cannot retrieve all items - THIS SHOULD NEVER HAPPEN
    if (prevStepWorkItems.workItems.length < 1) break;

    for (const workItem of prevStepWorkItems.workItems) {
      try {
        // try to use the default catalog output for single granule work items
        const singleCatalogPath = workItem.getStacLocation('catalog.json');
        const newLinks = await getItemLinksFromCatalog(singleCatalogPath);
        itemLinks.push(...newLinks);
      } catch {
        // couldn't read the single catalog so read the JSON file that lists all the result
        // catalogs for this work item
        const jsonPath = workItem.getStacLocation('batch-catalogs.json');
        const catalog = await s3.getObjectJson(jsonPath);
        const linksPromises: Promise<StacItemLink[]>[] = catalog.map((filename: string) => {
          const fullPath = workItem.getStacLocation(filename);
          return getItemLinksFromCatalog(fullPath);
        });
        const linksListList: StacItemLink[][] = await Promise.all(linksPromises);
        for (const linksList of linksListList) {
          itemLinks.push(...linksList);
        }
      }
      processedItemCount++;
    }
    page++;
  }

  // if we could not pull back all the work items we expected then something went wrong
  if (processedItemCount < workItemCount) {
    throw new ServiceError(500, `Failed to retrieve all work items for step ${nextStep.stepIndex - 1}`);
  }

  const pageSize = env.aggregateStacCatalogMaxPageSize;
  const catalogCount = ceil(itemLinks.length / env.aggregateStacCatalogMaxPageSize);
  for (const index of range(0, catalogCount)) {
    const start = index * pageSize;
    const end = start + pageSize;
    const links = itemLinks.slice(start, end);

    // and prev/next links as needed
    if (index > 0) {
      const prevCatUrl = currentWorkItem.getStacLocation(`catalog${index - 1}.json`, true);
      const prevLink: StacItemLink = {
        href: prevCatUrl,
        rel: 'prev',
        title: 'Previous page',
        type: 'application/json',
      };
      links.push(prevLink);
    }

    if (index < catalogCount - 1) {
      const nextCatUrl = currentWorkItem.getStacLocation(`catalog${index + 1}.json`, true);
      const nextLink: StacItemLink = {
        href: nextCatUrl,
        rel: 'next',
        title: 'Next page',
        type: 'application/json',
      };
      links.push(nextLink);
    }

    // create a STAC catalog with links
    const catalog = {
      stac_version: '1.0.0-beta.2',
      stac_extensions: [],
      id: uuid(),
      description: 'Aggregation input catalogs',
      links: links,
    };

    const catalogJson = JSON.stringify(catalog, null, 4);

    // write the new catalog out to s3
    const catalogPath = currentWorkItem.getStacLocation(`catalog${index}.json`, true);
    await s3.upload(catalogJson, catalogPath, null, 'application/json');
  }

  // catalog0 is the first catalog in the linked catalogs, so it is the catalog
  // that aggregating services should read first
  const podCatalogPath = currentWorkItem.getStacLocation('catalog0.json', true);

  const newWorkItem = new WorkItem({
    jobID: currentWorkItem.jobID,
    serviceID: nextStep.serviceID,
    status: WorkItemStatus.READY,
    stacCatalogLocation: podCatalogPath,
    workflowStepIndex: nextStep.stepIndex,
  });

  await incrementReadyCount(tx, currentWorkItem.jobID, nextStep.serviceID);
  await newWorkItem.save(tx);
  const itemMeta: WorkItemMeta = { workItemService: sanitizeImage(newWorkItem.serviceID),
    workItemEvent: 'statusUpdate', workItemAmount: 1, workItemStatus: WorkItemStatus.READY };
  logger.info('Queued new aggregating work item.', itemMeta);
}

/**
 * Creates the next work items for the workflow based on the results of the current step and handle
 * any needed batching
 * @param tx - The database transaction
 * @param nextWorkflowStep - the next workflow step in the chain after the current workItem
 * @param logger - a Logger instance
 * @param workItem - The current work item
 * @param allWorkItemsForStepComplete - true if all the work items for the current step are complete
 * @param results - an array of paths to STAC catalogs
 * @param outputItemSizes - an array of sizes (in bytes) of the output items for the current step
 *
 * @returns true if it created a work item
 */
async function createNextWorkItems(
  tx: Transaction,
  nextWorkflowStep: WorkflowStep,
  logger: Logger,
  workItem: WorkItem,
  allWorkItemsForStepComplete: boolean,
  results: string[],
  outputItemSizes: number[],
): Promise<boolean> {
  let didCreateWorkItem = false;
  if (results && results.length > 0 || nextWorkflowStep.isBatched) {
    didCreateWorkItem = true;
    // if we have completed all the work items for this step or if the next step does not
    // aggregate then create a work item for the next step
    if (nextWorkflowStep.hasAggregatedOutput) {
      if (nextWorkflowStep.isBatched) {
        let sortIndex;
        if (!QUERY_CMR_SERVICE_REGEX.test(workItem.serviceID)) {
          // eslint-disable-next-line prefer-destructuring
          sortIndex = workItem.sortIndex;
        }
        let outputItemUrls = [];
        if (workItem.status !== WorkItemStatus.FAILED) {
          outputItemUrls = await outputStacItemUrls(results);
        }
        // TODO add other services that can produce more than one output and so should have their
        // batching sortIndex propagated to child work items to provide consistent batching
        didCreateWorkItem = await handleBatching(
          tx,
          logger,
          nextWorkflowStep,
          outputItemUrls,
          outputItemSizes,
          sortIndex,
          workItem.status,
          allWorkItemsForStepComplete);
      } else if (allWorkItemsForStepComplete) {
        await createAggregatingWorkItem(tx, workItem, nextWorkflowStep, logger);
      }
    } else {
      // Create a new work item for each result using the next step

      // use the sort index from the previous step's work item unless we have more than one
      // result, in which case we start from the previous highest sort index for this step
      // NOTE: This is only valid if the work-items for this multi-output step are worked
      // sequentially, as with query-cmr. If they are worked in parallel then we need a
      // different approach.
      let { sortIndex } = workItem;
      if (results.length > 1) {
        sortIndex = await maxSortIndexForJobService(tx, nextWorkflowStep.jobID, nextWorkflowStep.serviceID);
      }
      const newItems = results.map(result => {
        sortIndex += 1;
        return new WorkItem({
          jobID: workItem.jobID,
          serviceID: nextWorkflowStep.serviceID,
          status: WorkItemStatus.READY,
          stacCatalogLocation: result,
          workflowStepIndex: nextWorkflowStep.stepIndex,
          sortIndex,
        });
      });

      await incrementReadyCount(tx, workItem.jobID, nextWorkflowStep.serviceID, newItems.length);
      for (const batch of _.chunk(newItems, batchSize)) {
        await WorkItem.insertBatch(tx, batch);
        const itemMeta: WorkItemMeta = { workItemService: sanitizeImage(nextWorkflowStep.serviceID),
          workItemEvent: 'statusUpdate', workItemAmount: batch.length, workItemStatus: WorkItemStatus.READY };
        logger.info('Queued new batch of work items.', itemMeta);
      }
    }
  }
  return didCreateWorkItem;
}

/**
 * Creates another next query-cmr work item if needed
 * @param tx - The database transaction
 * @param currentWorkItem - The current work item
 * @param nextStep - the next step in the workflow
 */
async function maybeQueueQueryCmrWorkItem(
  tx: Transaction, currentWorkItem: WorkItem, logger: Logger,
): Promise<void> {
  if (QUERY_CMR_SERVICE_REGEX.test(currentWorkItem.serviceID)) {
    if (await calculateQueryCmrLimit(tx, currentWorkItem, logger) > 0) {
      const nextQueryCmrItem = new WorkItem({
        jobID: currentWorkItem.jobID,
        scrollID: currentWorkItem.scrollID,
        serviceID: currentWorkItem.serviceID,
        status: WorkItemStatus.READY,
        stacCatalogLocation: currentWorkItem.stacCatalogLocation,
        workflowStepIndex: currentWorkItem.workflowStepIndex,
        sortIndex: currentWorkItem.sortIndex + 1,
      });

      await incrementReadyCount(tx, currentWorkItem.jobID, currentWorkItem.serviceID);
      await nextQueryCmrItem.save(tx);
      const itemMeta: WorkItemMeta = { workItemService: sanitizeImage(nextQueryCmrItem.serviceID),
        workItemEvent: 'statusUpdate', workItemAmount: 1, workItemStatus: WorkItemStatus.READY };
      logger.info('Queued new query-cmr work item.', itemMeta);
    }
  }
}

/**
 * If a work item has an error adds the error to the job_errors database table.
 *
 * @param tx - The database transaction
 * @param job - The job record
 * @param url - The URL to include in the error
 * @param message - An error message to include in the error
 */
async function addErrorForWorkItem(
  tx: Transaction, job: Job, url: string, message: string,
): Promise<void> {
  const error = new JobError({
    jobID: job.jobID,
    url,
    message,
  });
  await error.save(tx);
}

/**
 * Returns the final job status for the request based on whether all items were
 * successful, some were successful and some failed, or all items failed.
 *
 * @param tx - The database transaction
 * @param job - The job record
 * @returns the final job status for the request
 */
async function getFinalStatusForJob(tx: Transaction, job: Job): Promise<JobStatus> {
  let finalStatus = JobStatus.SUCCESSFUL;
  if (await getErrorCountForJob(tx, job.jobID) > 0) {
    if (await getJobDataLinkCount(tx, job.jobID) > 0) {
      finalStatus = JobStatus.COMPLETE_WITH_ERRORS;
    } else {
      finalStatus = JobStatus.FAILED;
    }
  }
  return finalStatus;
}

/**
 * Returns a URL for the work item which will be stored with a job error.
 *
 * @param workItem - The work item
 * @param logger - The logger for the request
 *
 * @returns a relevant URL for the work item that failed if a data URL exists
 */
async function getWorkItemUrl(workItem, logger): Promise<string> {
  let url = 'unknown';
  if (workItem.stacCatalogLocation) {
    try {
      const items = await readCatalogItems(workItem.stacCatalogLocation);
      // Only consider the first item in the list
      url = items[0].assets.data.href;
    } catch (e) {
      logger.error(`Could not read catalog for ${workItem.stacCatalogLocation}`);
      logger.error(e);
    }
  }

  return url;
}

/**
 * Checks if the work item failed and if so handles the logic of determining whether to
 * fail the job or continue to processing. If there's an error it adds it to the job_errors
 * table.
 *
 * @param tx - The database transaction
 * @param job - The job associated with the work item
 * @param workItem - The work item that just finished
 * @param workflowStep - The current workflow step
 * @param status - The status sent with the work item update
 * @param errorMessage - The error message associated with the work item update (if any)
 * @param logger - The logger for the request
 *
 * @returns whether to continue processing work item updates or end
 */
async function handleFailedWorkItems(
  tx: Transaction, job: Job, workItem: WorkItem, workflowStep: WorkflowStep, status: WorkItemStatus,
  logger: Logger, errorMessage: string,
): Promise<boolean> {
  let continueProcessing = true;
  // If the response is an error then set the job status to 'failed'
  if (status === WorkItemStatus.FAILED) {
    continueProcessing = job.ignoreErrors;
    if (!job.isComplete()) {
      let jobMessage;

      if (errorMessage) {
        jobMessage = `WorkItem [${workItem.id}] failed with error: ${errorMessage}`;
      }

      if (QUERY_CMR_SERVICE_REGEX.test(workItem.serviceID)) {
        // Fail the request if query-cmr fails to populate granules
        continueProcessing = false;
        if (!jobMessage) {
          jobMessage = `WorkItem [${workItem.id}] failed to query CMR for granule information`;
        }
      } else {
        const url = await getWorkItemUrl(workItem, logger);
        if (!jobMessage) {
          jobMessage = `WorkItem [${workItem.id}] failed with an unknown error`;
        }
        await addErrorForWorkItem(tx, job, url, jobMessage);
      }

      if (continueProcessing) {
        const errorCount =  await getErrorCountForJob(tx, job.jobID);
        if (errorCount > env.maxErrorsForJob) {
          jobMessage = `Maximum allowed errors ${env.maxErrorsForJob} exceeded`;
          logger.warn(jobMessage);
          continueProcessing = false;
        }
      }

      if (!continueProcessing) {
        await completeJob(tx, job, JobStatus.FAILED, logger, jobMessage);
      } else {
        // Need to make sure we expect one fewer granule to complete
        await decrementFutureWorkItemCount(tx, job.jobID, workflowStep.stepIndex);
        if (job.status == JobStatus.RUNNING) {
          job.status = JobStatus.RUNNING_WITH_ERRORS;
          await job.save(tx);
        }
      }
    }
  }
  return continueProcessing;
}

/**
 * Updated the workflow steps `workItemCount` field for the given job to match the new
 *
 * @param transaction - the transaction to use for the update
 * @param job - A Job that has a new input granule count
 */
async function updateWorkItemCounts(
  transaction: Transaction,
  job: Job):
  Promise<void> {
  const workflowSteps = await getWorkflowStepsByJobId(transaction, job.jobID);
  for (const step of workflowSteps) {
    if (QUERY_CMR_SERVICE_REGEX.test(step.serviceID)) {
      step.workItemCount = Math.ceil(job.numInputGranules / env.cmrMaxPageSize);
    } else if (!step.hasAggregatedOutput) {
      step.workItemCount = job.numInputGranules;
    } else {
      step.workItemCount = 1;
    }
    await step.save(transaction);
  }
}

/**
 * Update job status/progress in response to a service provided work item update
 * IMPORTANT: This asynchronous function is called without awaiting, so any errors must be
 * handled in this function and no exceptions should be thrown since nothing will catch
 * them.
 *
 * @param update - information about the work item update
 * @param operation - the DataOperation for the user's request
 * @param logger - the Logger for the request
 */
export async function handleWorkItemUpdate(
  update: WorkItemUpdate,
  operation: object,
  logger: Logger): Promise<void> {
  const { workItemID, hits, results, scrollID } = update;
  let { errorMessage, status } = update;
  let didCreateWorkItem = false;
  if (status === WorkItemStatus.SUCCESSFUL) {
    logger.info(`Updating work item ${workItemID} to ${status}`);
  }

  // get the jobID for the work item
  const jobID = await getJobIdForWorkItem(workItemID);

  // Get the sizes of all the data items/granules returned for the WorkItem and STAC item links
  // when batching.
  // This needs to be done outside the transaction as it can be slow if there are many granules.
  let outputItemSizes;
  try {
    outputItemSizes = await resultItemSizes(update, operation, logger);
  } catch (e) {
    logger.error('Could not get result item file size, failing the work item update');
    logger.error(e);
    status = WorkItemStatus.FAILED;
    errorMessage = 'Could not get result item file size, failing the work item update';
  }

  try {
    await db.transaction(async (tx) => {
      const job = await Job.byJobID(tx, jobID, false, true);
      // lock the work item to we can update it - need to do this after locking jobs table above
      // to avoid deadlocks
      const workItem = await getWorkItemById(tx, workItemID, true);
      const thisStep = await getWorkflowStepByJobIdStepIndex(tx, workItem.jobID, workItem.workflowStepIndex);

      if (job.isComplete() && status !== WorkItemStatus.CANCELED) {
        logger.warn(`Job was already ${job.status}.`);
        const numRowsDeleted = await deleteUserWorkForJob(tx, jobID);
        logger.warn(`Removed ${numRowsDeleted} from user_work table for job ${jobID}.`);
        // Note work item will stay in the running state, but the reaper will clean it up
        return;
      }

      // Don't allow updates to work items that are already in a terminal state
      if (COMPLETED_WORK_ITEM_STATUSES.includes(workItem.status)) {
        // Unclear what to do with user_work entries, so do nothing for now.
        logger.warn(`WorkItem ${workItemID} was already ${workItem.status}`);
        return;
      }

      // retry failed work-items up to a limit
      if (status === WorkItemStatus.FAILED) {
        if (workItem.retryCount < env.workItemRetryLimit) {
          const itemMeta: WorkItemMeta = { workItemService: sanitizeImage(workItem.serviceID),
            workItemEvent: 'retry', workItemAmount: 1 };
          logger.info(`Retrying failed work-item ${workItemID}`, itemMeta);
          workItem.retryCount += 1;
          workItem.status = WorkItemStatus.READY;
          await workItem.save(tx);
          await incrementReadyAndDecrementRunningCounts(tx, jobID, workItem.serviceID);
          return;
        } else {
          logger.warn(`Retry limit of ${env.workItemRetryLimit} exceeded`);
          logger.warn(`Updating work item for ${workItemID} to ${status} with message ${errorMessage}`);
        }
      }

      // We calculate the duration of the work both in harmony and in the manager of the service pod.
      // We tend to favor the harmony value as it is normally longer since it accounts for the extra
      // overhead of communication with the pod. There is a problem with retries however in that
      // the startTime gets reset, so if an earlier worker finishes and replies it will look like
      // the whole thing was quicker (since our startTime has changed). So in that case we want to
      // use the time reported by the service pod. Any updates from retries that happen later  will
      // be ignored since the work item is already in a 'successful' state.
      const harmonyDuration = Date.now() - workItem.startedAt.valueOf();
      let duration = harmonyDuration;
      if (update.duration) {
        duration = Math.max(duration, update.duration);
      }

      let { totalItemsSize } = update;

      if (!totalItemsSize && outputItemSizes?.length > 0) {
        totalItemsSize = sum(outputItemSizes) / 1024 / 1024;
      }

      await updateWorkItemStatus(
        tx,
        workItemID,
        status,
        duration,
        totalItemsSize,
        outputItemSizes);
      await decrementRunningCount(tx, jobID, workItem.serviceID);

<<<<<<< HEAD
      const itemMeta: WorkItemMeta = { workItemService: workItem.serviceID,
=======
      const itemMeta: WorkItemMeta = { workItemService: sanitizeImage(workItem.serviceID), 
>>>>>>> ee651d88
        workItemDuration: (duration / 1000), workItemStatus: status, workItemEvent: 'statusUpdate', workItemAmount: 1 };
      logger.info(`Updated work item. Duration (ms) was: ${duration}`, itemMeta);

      workItem.status = status;

      const completedWorkItemCount = await workItemCountForStep(
        tx, workItem.jobID, workItem.workflowStepIndex, COMPLETED_WORK_ITEM_STATUSES,
      );
      const allWorkItemsForStepComplete = (completedWorkItemCount == thisStep.workItemCount);

      // The number of 'hits' returned by a query-cmr could be less than when CMR was first queried
      // queried by harmony due to metadata deletions from CMR, so we update the job to reflect
      // that there are fewer items and to know when no more query-cmr jobs should be created.
      if (hits && job.numInputGranules > hits) {
        job.numInputGranules = hits;
        await job.save(tx);
        await updateWorkItemCounts(tx, job);
      }

      const continueProcessing = await handleFailedWorkItems(tx, job, workItem, thisStep, status, logger, errorMessage);
      if (continueProcessing) {
        const nextWorkflowStep = await getWorkflowStepByJobIdStepIndex(
          tx, workItem.jobID, workItem.workflowStepIndex + 1,
        );
        if (nextWorkflowStep && (status !== WorkItemStatus.FAILED || nextWorkflowStep?.isBatched)) {
          didCreateWorkItem = await createNextWorkItems(
            tx,
            nextWorkflowStep,
            logger,
            workItem,
            allWorkItemsForStepComplete,
            results,
            outputItemSizes,
          );
        }

        if (nextWorkflowStep && status === WorkItemStatus.SUCCESSFUL) {
          if (results && results.length > 0) {
            // set the scrollID for the next work item to the one we received from the update
            workItem.scrollID = scrollID;
            await maybeQueueQueryCmrWorkItem(tx, workItem, logger);
          } else {
            // Failed to create the next work items when there should be work items.
            // Fail the job rather than leaving it orphaned in the running state
            logger.error('The work item update should have contained results to queue a next work item, but it did not.');
            const message = 'Harmony internal failure: could not create the next work items for the request.';
            await completeJob(tx, job, JobStatus.FAILED, logger, message);
          }
        } else if (!nextWorkflowStep || allWorkItemsForStepComplete) {
          // Finished with the chain for this granule
          if (status != WorkItemStatus.FAILED) {
            await addJobLinksForFinishedWorkItem(tx, job, results, logger);
          }
          job.completeBatch(thisStep.workItemCount);
          if (allWorkItemsForStepComplete && !didCreateWorkItem && (!nextWorkflowStep || nextWorkflowStep.workItemCount === 0)) {
            // If all granules are finished mark the job as finished
            const finalStatus = await getFinalStatusForJob(tx, job);
            await completeJob(tx, job, finalStatus, logger);
          } else {
            // Either previewing or next step is a batched step and this item failed
            if (job.status === JobStatus.PREVIEWING) {
              // Special case to pause the job as soon as any single granule completes when in the previewing state
              await job.pauseAndSave(tx);
            } else {
              await job.save(tx);
            }
          }
        } else { // Currently only reach this condition for batched aggregation requests
          await job.save(tx);
        }
      }
    });
  } catch (e) {
    logger.error(`Work item update failed for work item ${workItemID} and status ${status}`);
    logger.error(e);
  }
}

/**
 * Update a work item from a service response. This function stores the update without further
 * processing and then responds quickly. Processing the update is handled asynchronously
 * (see `handleWorkItemUpdate`)
 *
 * @param req - The request sent by the client
 * @param res - The response to send to the client
 * @returns Resolves when the request is complete
 */
export async function updateWorkItem(req: HarmonyRequest, res: Response): Promise<void> {
  const { id } = req.params;
  const { status, hits, results, scrollID, errorMessage, duration, operation, outputItemSizes } = req.body;
  const totalItemsSize = req.body.totalItemsSize ? parseFloat(req.body.totalItemsSize) : 0;

  const update = {
    workItemID: parseInt(id),
    status,
    hits,
    results,
    scrollID,
    errorMessage,
    totalItemsSize,
    outputItemSizes,
    duration,
  };
  const workItemLogger = req.context.logger.child({ workItemId: update.workItemID });
  if (typeof global.it === 'function') {
    // tests break if we don't await this
    await handleWorkItemUpdate(update, operation, workItemLogger);
  } else {
    // asynchronously handle the update so that the service is not waiting for a response
    // during a potentially long update. If the asynchronous update fails the work-item will
    // eventually be retried by the timeout handler. In any case there is not much the service
    // can do if the update fails, so it is OK for us to ignore the promise here. The service
    // can still retry for network or similar failures, but we don't want it to retry for things
    // like 409 errors.

    // eslint-disable-next-line @typescript-eslint/no-floating-promises
    handleWorkItemUpdate(update, operation, workItemLogger);
  }

  // Return a success with no body
  res.status(204).send();
}<|MERGE_RESOLUTION|>--- conflicted
+++ resolved
@@ -18,11 +18,8 @@
 import JobError, { getErrorCountForJob } from '../models/job-error';
 import WorkItemUpdate from '../models/work-item-update';
 import { handleBatching, outputStacItemUrls, resultItemSizes } from '../util/aggregation-batch';
-<<<<<<< HEAD
 import { decrementRunningCount, deleteUserWorkForJob, getNextJobIdForUsernameAndService, getNextUsernameForWork, incrementReadyAndDecrementRunningCounts, incrementReadyCount, incrementRunningAndDecrementReadyCounts } from '../models/user-work';
-=======
 import { sanitizeImage } from '../util/string';
->>>>>>> ee651d88
 
 const MAX_TRY_COUNT = 1;
 const RETRY_DELAY = 1000 * 120;
@@ -60,7 +57,6 @@
   const { serviceID, podName } = req.query;
 
   await db.transaction(async (tx) => {
-<<<<<<< HEAD
     const username = await getNextUsernameForWork(tx, serviceID as string);
     if (username) {
       const jobID = await getNextJobIdForUsernameAndService(tx, serviceID as string, username);
@@ -71,8 +67,8 @@
           const logger = reqLogger.child({ workItemId: workItem.id });
           const waitSeconds = (Date.now() - workItem.createdAt.valueOf()) / 1000;
           const itemMeta: WorkItemMeta = { workItemEvent: 'statusUpdate', workItemDuration: waitSeconds,
-            workItemService: workItem.serviceID, workItemAmount: 1, workItemStatus: WorkItemStatus.RUNNING  };
-          logger.debug(`Sending work item ${workItem.id} to pod ${podName}`, itemMeta);
+            workItemService: sanitizeImage(workItem.serviceID), workItemAmount: 1, workItemStatus: WorkItemStatus.RUNNING  };
+          logger.info(`Sending work item ${workItem.id} to pod ${podName}`, itemMeta);
           if (workItem && QUERY_CMR_SERVICE_REGEX.test(workItem.serviceID)){
             const maxCmrGranules = await calculateQueryCmrLimit(tx, workItem, logger);
             res.send({ workItem, maxCmrGranules });
@@ -82,20 +78,6 @@
         } else {
           reqLogger.warn(`user_work is out of sync for user ${username} and job ${jobID}, could not find ready work item`);
         }
-=======
-    workItem = await getNextWorkItem(tx, serviceID as string);
-    if (workItem) {
-      const logger = reqLogger.child({ workItemId: workItem.id });
-      const waitSeconds = (Date.now() - workItem.createdAt.valueOf()) / 1000;
-      const itemMeta: WorkItemMeta = { workItemEvent: 'statusUpdate', workItemDuration: waitSeconds,
-        workItemService: sanitizeImage(workItem.serviceID), workItemAmount: 1, workItemStatus: WorkItemStatus.RUNNING  };
-      logger.info(`Sending work item ${workItem.id} to pod ${podName}`, itemMeta);
-      if (workItem && QUERY_CMR_SERVICE_REGEX.test(workItem.serviceID)){
-        maxCmrGranules = await calculateQueryCmrLimit(tx, workItem, logger);
-        res.send({ workItem, maxCmrGranules });
-      } else {
-        res.send({ workItem });
->>>>>>> ee651d88
       }
     } else if (tryCount < MAX_TRY_COUNT) {
       setTimeout(async () => {
@@ -671,11 +653,7 @@
         outputItemSizes);
       await decrementRunningCount(tx, jobID, workItem.serviceID);
 
-<<<<<<< HEAD
-      const itemMeta: WorkItemMeta = { workItemService: workItem.serviceID,
-=======
-      const itemMeta: WorkItemMeta = { workItemService: sanitizeImage(workItem.serviceID), 
->>>>>>> ee651d88
+      const itemMeta: WorkItemMeta = { workItemService: sanitizeImage(workItem.serviceID),
         workItemDuration: (duration / 1000), workItemStatus: status, workItemEvent: 'statusUpdate', workItemAmount: 1 };
       logger.info(`Updated work item. Duration (ms) was: ${duration}`, itemMeta);
 
