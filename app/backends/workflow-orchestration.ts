import _, { ceil, range, sum } from 'lodash';
import { NextFunction, Response } from 'express';
import { v4 as uuid } from 'uuid';
import { Logger } from 'winston';
import db, { batchSize, Transaction } from '../util/db';
import { completeJob } from '../util/job';
import env from '../util/env';
import { readCatalogItems, StacItemLink } from '../util/stac';
import HarmonyRequest from '../models/harmony-request';
import { Job, JobStatus } from '../models/job';
import JobLink, { getJobDataLinkCount } from '../models/job-link';
import WorkItem, { getNextWorkItem, updateWorkItemStatus, getWorkItemById, workItemCountForStep, getWorkItemsByJobIdAndStepIndex } from '../models/work-item';
<<<<<<< HEAD
import WorkflowStep, { decrementFutureWorkItemCount, getWorkflowStepByJobIdStepIndex, getWorkflowStepsByJobId } from '../models/workflow-steps';
import path from 'path';
import { promises as fs } from 'fs';
=======
import { objectStoreForProtocol } from '../util/object-store';
import { resolve } from '../util/url';
import WorkflowStep, { decrementFutureWorkItemCount, getWorkflowStepByJobIdStepIndex } from '../models/workflow-steps';
>>>>>>> 78a89c24
import { ServiceError } from '../util/errors';
import { COMPLETED_WORK_ITEM_STATUSES, WorkItemStatus } from '../models/work-item-interface';
import JobError, { getErrorCountForJob } from '../models/job-error';

const MAX_TRY_COUNT = 1;
const RETRY_DELAY = 1000;
<<<<<<< HEAD
const QUERY_CMR_SERVICE_REGEX = /harmonyservices\/query-cmr:.*/;
// Must match where the service wrapper is mounting artifacts
export const PATH_TO_CONTAINER_ARTIFACTS = '/tmp/metadata';
=======
>>>>>>> 78a89c24

/**
 * Calculate the granule page limit for the current query-cmr work item.
 * @param workItem - current query-cmr work item
 * @param tx - database transaction to query with
 * @param logger - a Logger instance
 * @returns a number used to limit the query-cmr task or undefined
 */
async function calculateQueryCmrLimit(
  workItem: WorkItem,
  tx,
  logger: Logger): Promise<number> {
  if (workItem?.scrollID) { // only proceed if this is a query-cmr step
    const { numInputGranules } = await Job.byJobID(tx, workItem.jobID, false, false);
    let queryCmrItems = (await getWorkItemsByJobIdAndStepIndex(
      tx, workItem.jobID, workItem.workflowStepIndex, 1, Number.MAX_SAFE_INTEGER))
      .workItems;
    queryCmrItems = queryCmrItems.filter((item) => item.status === WorkItemStatus.SUCCESSFUL);
    const s3 = objectStoreForProtocol('s3');
    const stacCatalogLengths = await Promise.all(queryCmrItems.map(async (item) => {
      const jsonPath = item.getStacLocation('batch-catalogs.json');
      try {
        return (await s3.getObjectJson(jsonPath)).length;
      } catch (e) {
        logger.error(`Could not not calculate query cmr limit from ${jsonPath}`);
        logger.error(e);
        return 0;
      }
    }));
    const queryCmrLimit = numInputGranules - sum(stacCatalogLengths);
    logger.debug(`Limit next query-cmr task to no more than ${queryCmrLimit} granules.`);
    return queryCmrLimit;
  }
}

/**
 * Return a work item for the given service
 * @param req - The request sent by the client
 * @param res - The response to send to the client
 * @param next - The next function in the call chain
 * @returns Resolves when the request is complete
 */
export async function getWork(
  req: HarmonyRequest, res: Response, next: NextFunction, tryCount = 1,
): Promise<void> {
  const { logger } = req.context;
  const { serviceID } = req.query;
  let workItem: WorkItem, maxCmrGranules: number;
  await db.transaction(async (tx) => {
    workItem = await getNextWorkItem(tx, serviceID as string);
    maxCmrGranules = await calculateQueryCmrLimit(workItem, tx, logger);
  });
  if (workItem) {
    res.send({ workItem, maxCmrGranules });
  } else if (tryCount < MAX_TRY_COUNT) {
    setTimeout(async () => {
      await getWork(req, res, next, tryCount + 1);
    }, RETRY_DELAY);
  } else {
    res.status(404).send();
  }
}

/**
 * Add links to the Job for the WorkItem and save them to the database.
 *
 * @param tx - The database transaction
 * @param job - The job for the work item
 * @param results  - an array of paths to STAC catalogs
 * @param logger - The logger for the request
 */
async function addJobLinksForFinishedWorkItem(
  tx: Transaction,
  job: Job,
  results: string[],
  logger: Logger,
): Promise<void> {
  for (const catalogLocation of results) {
    logger.debug(`Adding link for STAC catalog ${catalogLocation}`);

    const items = await readCatalogItems(catalogLocation);

    for await (const item of items) {
      for (const keyValue of Object.entries(item.assets)) {
        const asset = keyValue[1];
        const { href, type, title } = asset;
        const link = new JobLink({
          jobID: job.jobID,
          href,
          type,
          title,
          rel: 'data',
          temporal: {
            start: new Date(item.properties.start_datetime),
            end: new Date(item.properties.end_datetime),
          },
          bbox: item.bbox,
        });
        await link.save(tx);
      }
    }
  }
}

/**
 * Read a STAC catalog and return the item links. This does not handle sub-catalogs. This function
 * makes assumptions based on the Harmony STAC directory layout for services inputs/outputs and
 * is only intended to be used when aggregating service outputs into a single catalog.
 * @param catalogPath - the path to the catalog
 */
async function getItemLinksFromCatalog(catalogPath: string): Promise<StacItemLink[]> {
  const s3 = objectStoreForProtocol('s3');
  const catalog = await s3.getObjectJson(catalogPath);
  const links: StacItemLink[] = [];
  for (const link of catalog.links) {
    if (link.rel === 'item') {
      // make relative path absolute
      const { href } = link;
      link.href = resolve(catalogPath, href);
      links.push(link);
    }
  }

  return links;
}

/**
 * Creates a work item that uses all the output of the previous step. This function assumes that
 * all work items for the previous step are completed. It also relies on the convention that
 * services write out their results as STAC catalogs with the following path
 * `/tmp/<JOB_ID>/<WORK_ITEM_ID>/outputs/catalog.json`
 *                       OR
 * `/tmp/<JOB_ID>/<WORK_ITEM_ID>/outputs/catalogN.json` (when a step can generate multiple outputs)
 * where N is from 0 to the number of results - 1.
 *
 * @param tx - The database transaction
 * @param currentWorkItem - The current work item
 * @param nextStep - the next step in the workflow
 * @param results - an array of paths to STAC catalogs from the last worked item
 */
async function createAggregatingWorkItem(
  tx: Transaction, currentWorkItem: WorkItem, nextStep: WorkflowStep,
): Promise<void> {
  const itemLinks: StacItemLink[] = [];
  const s3 = objectStoreForProtocol('s3');
  // get all the previous results
  const workItemCount = await workItemCountForStep(tx, currentWorkItem.jobID, nextStep.stepIndex - 1);
  let page = 1;
  let processedItemCount = 0;
  while (processedItemCount < workItemCount) {
    const prevStepWorkItems = await getWorkItemsByJobIdAndStepIndex(tx, currentWorkItem.jobID, nextStep.stepIndex - 1, page);
    // guard against failure case where we cannot retrieve all items - THIS SHOULD NEVER HAPPEN
    if (prevStepWorkItems.workItems.length < 1) break;

    for (const workItem of prevStepWorkItems.workItems) {
      try {
        // try to use the default catalog output for single granule work items
        const singleCatalogPath = workItem.getStacLocation('catalog.json');
        const newLinks = await getItemLinksFromCatalog(singleCatalogPath);
        itemLinks.push(...newLinks);
      } catch {
        // couldn't read the single catalog so read the JSON file that lists all the result
        // catalogs for this work item
        const jsonPath = workItem.getStacLocation('batch-catalogs.json');
        const catalog = await s3.getObjectJson(jsonPath);
        const linksPromises: Promise<StacItemLink[]>[] = catalog.map((filename: string) => {
          const fullPath = workItem.getStacLocation(filename);
          return getItemLinksFromCatalog(fullPath);
        });
        const linksListList: StacItemLink[][] = await Promise.all(linksPromises);
        for (const linksList of linksListList) {
          itemLinks.push(...linksList);
        }
      }
      processedItemCount++;
    }
    page++;
  }

  // if we could not pull back all the work items we expected then something went wrong
  if (processedItemCount < workItemCount) {
    throw new ServiceError(500, `Failed to retrieve all work items for step ${nextStep.stepIndex - 1}`);
  }

  const pageSize = env.aggregateStacCatalogMaxPageSize;
  const catalogCount = ceil(itemLinks.length / env.aggregateStacCatalogMaxPageSize);
  for (const index of range(0, catalogCount)) {
    const start = index * pageSize;
    const end = start + pageSize;
    const links = itemLinks.slice(start, end);

    // and prev/next links as needed
    if (index > 0) {
      const prevCatUrl = currentWorkItem.getStacLocation(`catalog${index - 1}.json`, true);
      const prevLink: StacItemLink = {
        href: prevCatUrl,
        rel: 'prev',
        title: 'Previous page',
        type: 'application/json',
      };
      links.push(prevLink);
    }

    if (index < catalogCount - 1) {
      const nextCatUrl = currentWorkItem.getStacLocation(`catalog${index + 1}.json`, true);
      const nextLink: StacItemLink = {
        href: nextCatUrl,
        rel: 'next',
        title: 'Next page',
        type: 'application/json',
      };
      links.push(nextLink);
    }

    // create a STAC catalog with links
    const catalog = {
      stac_version: '1.0.0-beta.2',
      stac_extensions: [],
      id: uuid(),
      description: 'Aggregation input catalogs',
      links: links,
    };

    const catalogJson = JSON.stringify(catalog, null, 4);

    // write the new catalog out to s3
    const catalogPath = currentWorkItem.getStacLocation(`catalog${index}.json`, true);
    await s3.upload(catalogJson, catalogPath, null, 'application/json');
  }

  // catalog0 is the first catalog in the linked catalogs, so it is the catalog
  // that aggregating services should read first
  const podCatalogPath = currentWorkItem.getStacLocation('catalog0.json', true);

  const newWorkItem = new WorkItem({
    jobID: currentWorkItem.jobID,
    serviceID: nextStep.serviceID,
    status: WorkItemStatus.READY,
    stacCatalogLocation: podCatalogPath,
    workflowStepIndex: nextStep.stepIndex,
  });

  await newWorkItem.save(tx);
}

/**
 * Creates the next work items for the workflow based on the results of the current step
 * @param tx - The database transaction
 * @param currentWorkItem - The current work item
 * @param nextStep - the next step in the workflow
 * @param results - an array of paths to STAC catalogs
 */
async function createNextWorkItems(
  tx: Transaction, workItem: WorkItem, allWorkItemsForStepComplete: boolean, results: string[],
): Promise<WorkflowStep> {
  const nextStep = await getWorkflowStepByJobIdStepIndex(
    tx, workItem.jobID, workItem.workflowStepIndex + 1,
  );

  if (nextStep) {
    if (results && results.length > 0) {
      // if we have completed all the work items for this step or if the next step does not
      // aggregate then create a work item for the next step
      if (nextStep.hasAggregatedOutput) {
        if (allWorkItemsForStepComplete) {
          await createAggregatingWorkItem(tx, workItem, nextStep);
        }
      } else {
        // Create a new work item for each result using the next step
        const newItems = results.map(result =>
          new WorkItem({
            jobID: workItem.jobID,
            serviceID: nextStep.serviceID,
            status: WorkItemStatus.READY,
            stacCatalogLocation: result,
            workflowStepIndex: nextStep.stepIndex,
          }),
        );
        for (const batch of _.chunk(newItems, batchSize)) {
          await WorkItem.insertBatch(tx, batch);
        }
      }
    }
  }
  return nextStep;
}

/**
 * Creates another next query-cmr work item if needed
 * @param tx - The database transaction
 * @param currentWorkItem - The current work item
 * @param nextStep - the next step in the workflow
 */
async function maybeQueueQueryCmrWorkItem(
  tx: Transaction, currentWorkItem: WorkItem, nextStep: WorkflowStep,
): Promise<void> {
  if (currentWorkItem.scrollID) {
    // If the current step is the query-cmr service and the number of work items for the next
    // step is less than 'workItemCount' for the next step then create a new work item for
    // the current step
    const workItemCount = await workItemCountForStep(tx, currentWorkItem.jobID, nextStep.stepIndex);
    if (workItemCount < nextStep.workItemCount) {
      const nextQueryCmrItem = new WorkItem({
        jobID: currentWorkItem.jobID,
        scrollID: currentWorkItem.scrollID,
        serviceID: currentWorkItem.serviceID,
        status: WorkItemStatus.READY,
        stacCatalogLocation: currentWorkItem.stacCatalogLocation,
        workflowStepIndex: currentWorkItem.workflowStepIndex,
      });

      await nextQueryCmrItem.save(tx);
    }
  }
}

/**
 * If a work item has an error adds the error to the job_errors database table.
 *
 * @param tx - The database transaction
 * @param job - The job record
 * @param url - The URL to include in the error
 * @param message - An error message to include in the error
 */
async function addErrorForWorkItem(
  tx: Transaction, job: Job, url: string, message: string,
): Promise<void> {
  const error = new JobError({
    jobID: job.jobID,
    url,
    message,
  });
  await error.save(tx);
}

/**
 * Returns the final job status for the request based on whether all items were
 * successful, some were successful and some failed, or all items failed.
 *
 * @param tx - The database transaction
 * @param job - The job record
 * @returns the final job status for the request
 */
async function getFinalStatusForJob(tx: Transaction, job: Job): Promise<JobStatus> {
  let finalStatus = JobStatus.SUCCESSFUL;
  if (await getErrorCountForJob(tx, job.jobID) > 0) {
    if (await getJobDataLinkCount(tx, job.jobID) > 0) {
      finalStatus = JobStatus.COMPLETE_WITH_ERRORS;
    } else {
      finalStatus = JobStatus.FAILED;
    }
  }
  return finalStatus;
}

/**
 * Returns a URL for the work item which will be stored with a job error.
 *
 * @param workItem - The work item
 * @param logger - The logger for the request
 *
 * @returns a relevant URL for the work item that failed if a data URL exists
 */
async function getWorkItemUrl(workItem, logger): Promise<string> {
  let url = 'unknown';
  if (workItem.stacCatalogLocation) {
    try {
      const items = await readCatalogItems(workItem.stacCatalogLocation);
      // Only consider the first item in the list
      url = items[0].assets.data.href;
    } catch (e) {
      logger.error(`Could not read catalog for ${workItem.stacCatalogLocation}`);
      logger.error(e);
    }
  }

  return url;
}

/**
 * Checks if the work item failed and if so handles the logic of determining whether to
 * fail the job or continue to processing. If there's an error it adds it to the job_errors
 * table.
 *
 * @param tx - The database transaction
 * @param job - The job associated with the work item
 * @param workItem - The work item that just finished
 * @param workflowStep - The current workflow step
 * @param status - The status sent with the work item update
 * @param errorMessage - The error message associated with the work item update (if any)
 * @param logger - The logger for the request
 *
 * @returns whether to continue processing work item updates or end
 */
async function handleFailedWorkItems(
  tx, job, workItem: WorkItem, workflowStep: WorkflowStep, status, logger, errorMessage,
): Promise<boolean> {
  let continueProcessing = true;
  // If the response is an error then set the job status to 'failed'
  if (status === WorkItemStatus.FAILED) {
    continueProcessing = job.ignoreErrors;
    if (![JobStatus.FAILED, JobStatus.CANCELED].includes(job.status)) {
      let jobMessage;
      if (workItem.scrollID) {
        // Fail the request if query-cmr fails to populate granules
        continueProcessing = false;
        jobMessage = `WorkItem [${workItem.id}] failed to query CMR for granule information`;
        if (errorMessage) {
          jobMessage = `${jobMessage} with error: ${errorMessage}`;
        }
      } else {
        const url = await getWorkItemUrl(workItem, logger);
        let message = `WorkItem [${workItem.id}] failed with an unknown error`;
        if (errorMessage) {
          message = `WorkItem [${workItem.id}] failed with error: ${errorMessage}`;
        }
        await addErrorForWorkItem(tx, job, url, message);
      }

      if (job.ignoreErrors && !jobMessage) {
        const errorCount =  await getErrorCountForJob(tx, job.jobID);
        if (errorCount > env.maxErrorsForJob) {
          jobMessage = `Maximum allowed errors ${env.maxErrorsForJob} exceeded`;
          continueProcessing = false;
        }
      }

      if (!continueProcessing) {
        await completeJob(tx, job, JobStatus.FAILED, logger, jobMessage);
      } else {
        // Need to make sure we expect one fewer granule to complete
        await decrementFutureWorkItemCount(tx, job.jobID, workflowStep.stepIndex);
        if (job.status == JobStatus.RUNNING) {
          job.status = JobStatus.RUNNING_WITH_ERRORS;
          await job.save(tx);
        }
      }
    }
  }
  return continueProcessing;
}

/**
 * Updated the workflow steps `workItemCount` field for the given job to match the new 
 * 
 * @param transaction - the transaction to use for the update
 * @param job - A Job that has a new input granule count
 */
async function updateWorkItemCounts(
  transaction: Transaction,
  job: Job):
  Promise<void> {
  const workflowSteps = await getWorkflowStepsByJobId(transaction, job.jobID);
  for (const step of workflowSteps) {
    if (QUERY_CMR_SERVICE_REGEX.test(step.serviceID)) {
      step.workItemCount = Math.ceil(job.numInputGranules / env.cmrMaxPageSize);
    } else if (!step.hasAggregatedOutput) {
      step.workItemCount = job.numInputGranules;
    } else {
      step.workItemCount = 1;
    }
    await step.save(transaction);
  }
}

/**
 * Update a work item from a service response
 *
 * @param req - The request sent by the client
 * @param res - The response to send to the client
 * @returns Resolves when the request is complete
 */
export async function updateWorkItem(req: HarmonyRequest, res: Response): Promise<void> {
  const { id } = req.params;
  const { status, hits, results, scrollID, errorMessage } = req.body;
  const totalGranulesSize = req.body.totalGranulesSize ? parseFloat(req.body.totalGranulesSize) : 0;
  const { logger } = req.context;
  if (status === JobStatus.SUCCESSFUL) {
    logger.info(`Updating work item for ${id} to ${status}`);
  } else {
    logger.warn(`Updating work item for ${id} to ${status} with message ${errorMessage}`);
  }
  let responded = false;
  await db.transaction(async (tx) => {
    const workItem = await getWorkItemById(tx, parseInt(id, 10));
    const job = await Job.byJobID(tx, workItem.jobID, false, false);
    const thisStep = await getWorkflowStepByJobIdStepIndex(tx, workItem.jobID, workItem.workflowStepIndex);

    // If the job was already canceled or failed then send 409 response
    if ([JobStatus.FAILED, JobStatus.CANCELED].includes(job.status)) {
      res.status(409).send(`Job was already ${job.status}.`);
      // Note work item will stay in the running state, but the reaper will clean it up
      responded = true;
      return;
    }

    await updateWorkItemStatus(tx, id, status as WorkItemStatus, totalGranulesSize);
    const completedWorkItemCount = await workItemCountForStep(
      tx, workItem.jobID, workItem.workflowStepIndex, COMPLETED_WORK_ITEM_STATUSES,
    );
    const allWorkItemsForStepComplete = (completedWorkItemCount == thisStep.workItemCount);

    if (hits && job.numInputGranules != hits) {
      job.numInputGranules = hits;
      await job.save(tx);
      await updateWorkItemCounts(tx, job);
    }

    const continueProcessing = await handleFailedWorkItems(tx, job, workItem, thisStep, status, logger, errorMessage);
    if (continueProcessing) {
      let nextStep = null;
      if (status != WorkItemStatus.FAILED) {
        nextStep = await createNextWorkItems(tx, workItem, allWorkItemsForStepComplete, results);
      }

      if (nextStep) {
        if (results && results.length > 0) {
          // set the scrollID for the next work item to the one we received from the update
          workItem.scrollID = scrollID;
          await maybeQueueQueryCmrWorkItem(tx, workItem, nextStep);
        } else {
          // Failed to create the next work items - fail the job rather than leaving it orphaned
          // in the running state
          logger.error('The work item update should have contained results to queue a next work item, but it did not.');
          const message = 'Harmony internal failure: could not create the next work items for the request.';
          await completeJob(tx, job, JobStatus.FAILED, logger, message);
        }
      } else {
        // Finished with the chain for this granule
        if (status != WorkItemStatus.FAILED) {
          await addJobLinksForFinishedWorkItem(tx, job, results, logger);
        }
        // If all granules are finished mark the job as finished
        job.completeBatch(thisStep.workItemCount);
        if (allWorkItemsForStepComplete) {
          const finalStatus = await getFinalStatusForJob(tx, job);
          await completeJob(tx, job, finalStatus, logger);
        } else {
          // Special case to pause the job as soon as any single granule completes when in the previewing state
          if (job.status === JobStatus.PREVIEWING) {
            job.pause();
          }
          await job.save(tx);
        }
      }
    }
  });
  if (!responded) {
    // If we haven't returned an error to the caller already return a success with no body
    res.status(204).send();
  }
}<|MERGE_RESOLUTION|>--- conflicted
+++ resolved
@@ -10,27 +10,16 @@
 import { Job, JobStatus } from '../models/job';
 import JobLink, { getJobDataLinkCount } from '../models/job-link';
 import WorkItem, { getNextWorkItem, updateWorkItemStatus, getWorkItemById, workItemCountForStep, getWorkItemsByJobIdAndStepIndex } from '../models/work-item';
-<<<<<<< HEAD
 import WorkflowStep, { decrementFutureWorkItemCount, getWorkflowStepByJobIdStepIndex, getWorkflowStepsByJobId } from '../models/workflow-steps';
-import path from 'path';
-import { promises as fs } from 'fs';
-=======
 import { objectStoreForProtocol } from '../util/object-store';
 import { resolve } from '../util/url';
-import WorkflowStep, { decrementFutureWorkItemCount, getWorkflowStepByJobIdStepIndex } from '../models/workflow-steps';
->>>>>>> 78a89c24
 import { ServiceError } from '../util/errors';
 import { COMPLETED_WORK_ITEM_STATUSES, WorkItemStatus } from '../models/work-item-interface';
 import JobError, { getErrorCountForJob } from '../models/job-error';
 
 const MAX_TRY_COUNT = 1;
 const RETRY_DELAY = 1000;
-<<<<<<< HEAD
 const QUERY_CMR_SERVICE_REGEX = /harmonyservices\/query-cmr:.*/;
-// Must match where the service wrapper is mounting artifacts
-export const PATH_TO_CONTAINER_ARTIFACTS = '/tmp/metadata';
-=======
->>>>>>> 78a89c24
 
 /**
  * Calculate the granule page limit for the current query-cmr work item.
