import _, { ceil, range, sum } from 'lodash';
import { NextFunction, Response } from 'express';
import { v4 as uuid } from 'uuid';
import { Logger } from 'winston';
import db, { batchSize, Transaction } from '../util/db';
import { completeJob } from '../util/job';
import env from '../util/env';
import { readCatalogItems, StacItemLink } from '../util/stac';
import HarmonyRequest from '../models/harmony-request';
import { Job, JobStatus } from '../models/job';
import JobLink, { getJobDataLinkCount } from '../models/job-link';
import WorkItem, { getNextWorkItem, updateWorkItemStatus, getWorkItemById, workItemCountForStep, getWorkItemsByJobIdAndStepIndex } from '../models/work-item';
import WorkflowStep, { decrementFutureWorkItemCount, getWorkflowStepByJobIdStepIndex, getWorkflowStepsByJobId } from '../models/workflow-steps';
import { objectStoreForProtocol } from '../util/object-store';
import { resolve } from '../util/url';
import { ServiceError } from '../util/errors';
import { COMPLETED_WORK_ITEM_STATUSES, WorkItemStatus } from '../models/work-item-interface';
import JobError, { getErrorCountForJob } from '../models/job-error';

const MAX_TRY_COUNT = 1;
const RETRY_DELAY = 1000;
const QUERY_CMR_SERVICE_REGEX = /harmonyservices\/query-cmr:.*/;

/**
 * Calculate the granule page limit for the current query-cmr work item.
 * @param workItem - current query-cmr work item
 * @param tx - database transaction to query with
 * @param logger - a Logger instance
 * @returns a number used to limit the query-cmr task or undefined
 */
async function calculateQueryCmrLimit(
  workItem: WorkItem,
  tx,
  logger: Logger): Promise<number> {
  if (workItem && QUERY_CMR_SERVICE_REGEX.test(workItem.serviceID)) { // only proceed if this is a query-cmr step
    const { numInputGranules } = await Job.byJobID(tx, workItem.jobID, false, false);
    let queryCmrItems = (await getWorkItemsByJobIdAndStepIndex(
      tx, workItem.jobID, workItem.workflowStepIndex, 1, Number.MAX_SAFE_INTEGER))
      .workItems;
    queryCmrItems = queryCmrItems.filter((item) => item.status === WorkItemStatus.SUCCESSFUL);
    const s3 = objectStoreForProtocol('s3');
    const stacCatalogLengths = await Promise.all(queryCmrItems.map(async (item) => {
      const jsonPath = item.getStacLocation('batch-catalogs.json');
      try {
        return (await s3.getObjectJson(jsonPath)).length;
      } catch (e) {
        logger.error(`Could not not calculate query cmr limit from ${jsonPath}`);
        logger.error(e);
        return 0;
      }
    }));
    const queryCmrLimit = numInputGranules - sum(stacCatalogLengths);
    logger.debug(`Limit next query-cmr task to no more than ${queryCmrLimit} granules.`);
    return queryCmrLimit;
  }
}

/**
 * Return a work item for the given service
 * @param req - The request sent by the client
 * @param res - The response to send to the client
 * @param next - The next function in the call chain
 * @returns Resolves when the request is complete
 */
export async function getWork(
  req: HarmonyRequest, res: Response, next: NextFunction, tryCount = 1,
): Promise<void> {
  const { logger } = req.context;
  const { serviceID } = req.query;
  let workItem: WorkItem, maxCmrGranules: number;
  await db.transaction(async (tx) => {
    workItem = await getNextWorkItem(tx, serviceID as string);
    maxCmrGranules = await calculateQueryCmrLimit(workItem, tx, logger);
  });
  if (workItem) {
    res.send({ workItem, maxCmrGranules });
  } else if (tryCount < MAX_TRY_COUNT) {
    setTimeout(async () => {
      await getWork(req, res, next, tryCount + 1);
    }, RETRY_DELAY);
  } else {
    res.status(404).send();
  }
}

/**
 * Add links to the Job for the WorkItem and save them to the database.
 *
 * @param tx - The database transaction
 * @param job - The job for the work item
 * @param results  - an array of paths to STAC catalogs
 * @param logger - The logger for the request
 */
async function addJobLinksForFinishedWorkItem(
  tx: Transaction,
  job: Job,
  results: string[],
  logger: Logger,
): Promise<void> {
  for (const catalogLocation of results) {
    logger.debug(`Adding link for STAC catalog ${catalogLocation}`);

    const items = await readCatalogItems(catalogLocation);

    for await (const item of items) {
      for (const keyValue of Object.entries(item.assets)) {
        const asset = keyValue[1];
        const { href, type, title } = asset;
        const link = new JobLink({
          jobID: job.jobID,
          href,
          type,
          title,
          rel: 'data',
          temporal: {
            start: new Date(item.properties.start_datetime),
            end: new Date(item.properties.end_datetime),
          },
          bbox: item.bbox,
        });
        await link.save(tx);
      }
    }
  }
}

/**
 * Read a STAC catalog and return the item links. This does not handle sub-catalogs. This function
 * makes assumptions based on the Harmony STAC directory layout for services inputs/outputs and
 * is only intended to be used when aggregating service outputs into a single catalog.
 * @param catalogPath - the path to the catalog
 */
async function getItemLinksFromCatalog(catalogPath: string): Promise<StacItemLink[]> {
  const s3 = objectStoreForProtocol('s3');
  const catalog = await s3.getObjectJson(catalogPath);
  const links: StacItemLink[] = [];
  for (const link of catalog.links) {
    if (link.rel === 'item') {
      // make relative path absolute
      const { href } = link;
      link.href = resolve(catalogPath, href);
      links.push(link);
    }
  }

  return links;
}

/**
 * Creates a work item that uses all the output of the previous step. This function assumes that
 * all work items for the previous step are completed. It also relies on the convention that
 * services write out their results as STAC catalogs with the following path
 * `/tmp/<JOB_ID>/<WORK_ITEM_ID>/outputs/catalog.json`
 *                       OR
 * `/tmp/<JOB_ID>/<WORK_ITEM_ID>/outputs/catalogN.json` (when a step can generate multiple outputs)
 * where N is from 0 to the number of results - 1.
 *
 * @param tx - The database transaction
 * @param currentWorkItem - The current work item
 * @param nextStep - the next step in the workflow
 * @param results - an array of paths to STAC catalogs from the last worked item
 */
async function createAggregatingWorkItem(
  tx: Transaction, currentWorkItem: WorkItem, nextStep: WorkflowStep,
): Promise<void> {
  const itemLinks: StacItemLink[] = [];
  const s3 = objectStoreForProtocol('s3');
  // get all the previous results
  const workItemCount = await workItemCountForStep(tx, currentWorkItem.jobID, nextStep.stepIndex - 1);
  let page = 1;
  let processedItemCount = 0;
  while (processedItemCount < workItemCount) {
    const prevStepWorkItems = await getWorkItemsByJobIdAndStepIndex(tx, currentWorkItem.jobID, nextStep.stepIndex - 1, page);
    // guard against failure case where we cannot retrieve all items - THIS SHOULD NEVER HAPPEN
    if (prevStepWorkItems.workItems.length < 1) break;

    for (const workItem of prevStepWorkItems.workItems) {
      try {
        // try to use the default catalog output for single granule work items
        const singleCatalogPath = workItem.getStacLocation('catalog.json');
        const newLinks = await getItemLinksFromCatalog(singleCatalogPath);
        itemLinks.push(...newLinks);
      } catch {
        // couldn't read the single catalog so read the JSON file that lists all the result
        // catalogs for this work item
        const jsonPath = workItem.getStacLocation('batch-catalogs.json');
        const catalog = await s3.getObjectJson(jsonPath);
        const linksPromises: Promise<StacItemLink[]>[] = catalog.map((filename: string) => {
          const fullPath = workItem.getStacLocation(filename);
          return getItemLinksFromCatalog(fullPath);
        });
        const linksListList: StacItemLink[][] = await Promise.all(linksPromises);
        for (const linksList of linksListList) {
          itemLinks.push(...linksList);
        }
      }
      processedItemCount++;
    }
    page++;
  }

  // if we could not pull back all the work items we expected then something went wrong
  if (processedItemCount < workItemCount) {
    throw new ServiceError(500, `Failed to retrieve all work items for step ${nextStep.stepIndex - 1}`);
  }

  const pageSize = env.aggregateStacCatalogMaxPageSize;
  const catalogCount = ceil(itemLinks.length / env.aggregateStacCatalogMaxPageSize);
  for (const index of range(0, catalogCount)) {
    const start = index * pageSize;
    const end = start + pageSize;
    const links = itemLinks.slice(start, end);

    // and prev/next links as needed
    if (index > 0) {
      const prevCatUrl = currentWorkItem.getStacLocation(`catalog${index - 1}.json`, true);
      const prevLink: StacItemLink = {
        href: prevCatUrl,
        rel: 'prev',
        title: 'Previous page',
        type: 'application/json',
      };
      links.push(prevLink);
    }

    if (index < catalogCount - 1) {
      const nextCatUrl = currentWorkItem.getStacLocation(`catalog${index + 1}.json`, true);
      const nextLink: StacItemLink = {
        href: nextCatUrl,
        rel: 'next',
        title: 'Next page',
        type: 'application/json',
      };
      links.push(nextLink);
    }

    // create a STAC catalog with links
    const catalog = {
      stac_version: '1.0.0-beta.2',
      stac_extensions: [],
      id: uuid(),
      description: 'Aggregation input catalogs',
      links: links,
    };

    const catalogJson = JSON.stringify(catalog, null, 4);

    // write the new catalog out to s3
    const catalogPath = currentWorkItem.getStacLocation(`catalog${index}.json`, true);
    await s3.upload(catalogJson, catalogPath, null, 'application/json');
  }

  // catalog0 is the first catalog in the linked catalogs, so it is the catalog
  // that aggregating services should read first
  const podCatalogPath = currentWorkItem.getStacLocation('catalog0.json', true);

  const newWorkItem = new WorkItem({
    jobID: currentWorkItem.jobID,
    serviceID: nextStep.serviceID,
    status: WorkItemStatus.READY,
    stacCatalogLocation: podCatalogPath,
    workflowStepIndex: nextStep.stepIndex,
  });

  await newWorkItem.save(tx);
}

/**
 * Creates the next work items for the workflow based on the results of the current step
 * @param tx - The database transaction
 * @param currentWorkItem - The current work item
 * @param nextStep - the next step in the workflow
 * @param results - an array of paths to STAC catalogs
 */
async function createNextWorkItems(
  tx: Transaction, workItem: WorkItem, allWorkItemsForStepComplete: boolean, results: string[],
): Promise<WorkflowStep> {
  const nextStep = await getWorkflowStepByJobIdStepIndex(
    tx, workItem.jobID, workItem.workflowStepIndex + 1,
  );

  if (nextStep) {
    if (results && results.length > 0) {
      // if we have completed all the work items for this step or if the next step does not
      // aggregate then create a work item for the next step
      if (nextStep.hasAggregatedOutput) {
        if (allWorkItemsForStepComplete) {
          await createAggregatingWorkItem(tx, workItem, nextStep);
        }
      } else {
        // Create a new work item for each result using the next step
        const newItems = results.map(result =>
          new WorkItem({
            jobID: workItem.jobID,
            serviceID: nextStep.serviceID,
            status: WorkItemStatus.READY,
            stacCatalogLocation: result,
            workflowStepIndex: nextStep.stepIndex,
          }),
        );
        for (const batch of _.chunk(newItems, batchSize)) {
          await WorkItem.insertBatch(tx, batch);
        }
      }
    }
  }
  return nextStep;
}

/**
 * Creates another next query-cmr work item if needed
 * @param tx - The database transaction
 * @param currentWorkItem - The current work item
 * @param nextStep - the next step in the workflow
 */
async function maybeQueueQueryCmrWorkItem(
  tx: Transaction, currentWorkItem: WorkItem, nextStep: WorkflowStep,
): Promise<void> {
  if (QUERY_CMR_SERVICE_REGEX.test(currentWorkItem.serviceID)) {
    // If the current step is the query-cmr service and the number of work items for the next
    // step is less than 'workItemCount' for the next step then create a new work item for
    // the current step
    const workItemCount = await workItemCountForStep(tx, currentWorkItem.jobID, nextStep.stepIndex);
    if (workItemCount < nextStep.workItemCount) {
      const nextQueryCmrItem = new WorkItem({
        jobID: currentWorkItem.jobID,
        scrollID: currentWorkItem.scrollID,
        serviceID: currentWorkItem.serviceID,
        status: WorkItemStatus.READY,
        stacCatalogLocation: currentWorkItem.stacCatalogLocation,
        workflowStepIndex: currentWorkItem.workflowStepIndex,
      });

      await nextQueryCmrItem.save(tx);
    }
  }
}

/**
 * If a work item has an error adds the error to the job_errors database table.
 *
 * @param tx - The database transaction
 * @param job - The job record
 * @param url - The URL to include in the error
 * @param message - An error message to include in the error
 */
async function addErrorForWorkItem(
  tx: Transaction, job: Job, url: string, message: string,
): Promise<void> {
  const error = new JobError({
    jobID: job.jobID,
    url,
    message,
  });
  await error.save(tx);
}

/**
 * Returns the final job status for the request based on whether all items were
 * successful, some were successful and some failed, or all items failed.
 *
 * @param tx - The database transaction
 * @param job - The job record
 * @returns the final job status for the request
 */
async function getFinalStatusForJob(tx: Transaction, job: Job): Promise<JobStatus> {
  let finalStatus = JobStatus.SUCCESSFUL;
  if (await getErrorCountForJob(tx, job.jobID) > 0) {
    if (await getJobDataLinkCount(tx, job.jobID) > 0) {
      finalStatus = JobStatus.COMPLETE_WITH_ERRORS;
    } else {
      finalStatus = JobStatus.FAILED;
    }
  }
  return finalStatus;
}

/**
 * Returns a URL for the work item which will be stored with a job error.
 *
 * @param workItem - The work item
 * @param logger - The logger for the request
 *
 * @returns a relevant URL for the work item that failed if a data URL exists
 */
async function getWorkItemUrl(workItem, logger): Promise<string> {
  let url = 'unknown';
  if (workItem.stacCatalogLocation) {
    try {
      const items = await readCatalogItems(workItem.stacCatalogLocation);
      // Only consider the first item in the list
      url = items[0].assets.data.href;
    } catch (e) {
      logger.error(`Could not read catalog for ${workItem.stacCatalogLocation}`);
      logger.error(e);
    }
  }

  return url;
}

/**
 * Checks if the work item failed and if so handles the logic of determining whether to
 * fail the job or continue to processing. If there's an error it adds it to the job_errors
 * table.
 *
 * @param tx - The database transaction
 * @param job - The job associated with the work item
 * @param workItem - The work item that just finished
 * @param workflowStep - The current workflow step
 * @param status - The status sent with the work item update
 * @param errorMessage - The error message associated with the work item update (if any)
 * @param logger - The logger for the request
 *
 * @returns whether to continue processing work item updates or end
 */
async function handleFailedWorkItems(
  tx, job, workItem: WorkItem, workflowStep: WorkflowStep, status, logger, errorMessage,
): Promise<boolean> {
  let continueProcessing = true;
  // If the response is an error then set the job status to 'failed'
  if (status === WorkItemStatus.FAILED) {
    continueProcessing = job.ignoreErrors;
    if (![JobStatus.FAILED, JobStatus.CANCELED].includes(job.status)) {
      let jobMessage;
<<<<<<< HEAD
      if (QUERY_CMR_SERVICE_REGEX.test(workItem.serviceID)) {
=======
      if (errorMessage) {
        jobMessage = `WorkItem [${workItem.id}] failed with error: ${errorMessage}`;
      }

      if (workItem.scrollID) {
>>>>>>> df85f538
        // Fail the request if query-cmr fails to populate granules
        continueProcessing = false;
        if (!jobMessage) {
          jobMessage = `WorkItem [${workItem.id}] failed to query CMR for granule information`;
        }
      } else {
        const url = await getWorkItemUrl(workItem, logger);
        if (!jobMessage) {
          jobMessage = `WorkItem [${workItem.id}] failed with an unknown error`;
        }
        await addErrorForWorkItem(tx, job, url, jobMessage);
      }

      if (continueProcessing) {
        const errorCount =  await getErrorCountForJob(tx, job.jobID);
        if (errorCount > env.maxErrorsForJob) {
          jobMessage = `Maximum allowed errors ${env.maxErrorsForJob} exceeded`;
          continueProcessing = false;
        }
      }

      if (!continueProcessing) {
        await completeJob(tx, job, JobStatus.FAILED, logger, jobMessage);
      } else {
        // Need to make sure we expect one fewer granule to complete
        await decrementFutureWorkItemCount(tx, job.jobID, workflowStep.stepIndex);
        if (job.status == JobStatus.RUNNING) {
          job.status = JobStatus.RUNNING_WITH_ERRORS;
          await job.save(tx);
        }
      }
    }
  }
  return continueProcessing;
}

/**
 * Updated the workflow steps `workItemCount` field for the given job to match the new 
 * 
 * @param transaction - the transaction to use for the update
 * @param job - A Job that has a new input granule count
 */
async function updateWorkItemCounts(
  transaction: Transaction,
  job: Job):
  Promise<void> {
  const workflowSteps = await getWorkflowStepsByJobId(transaction, job.jobID);
  for (const step of workflowSteps) {
    if (QUERY_CMR_SERVICE_REGEX.test(step.serviceID)) {
      step.workItemCount = Math.ceil(job.numInputGranules / env.cmrMaxPageSize);
    } else if (!step.hasAggregatedOutput) {
      step.workItemCount = job.numInputGranules;
    } else {
      step.workItemCount = 1;
    }
    await step.save(transaction);
  }
}

/**
 * Update a work item from a service response
 *
 * @param req - The request sent by the client
 * @param res - The response to send to the client
 * @returns Resolves when the request is complete
 */
export async function updateWorkItem(req: HarmonyRequest, res: Response): Promise<void> {
  const { id } = req.params;
  const { status, hits, results, scrollID, errorMessage } = req.body;
  const totalGranulesSize = req.body.totalGranulesSize ? parseFloat(req.body.totalGranulesSize) : 0;
  const { logger } = req.context;
  if (status === WorkItemStatus.SUCCESSFUL) {
    logger.info(`Updating work item for ${id} to ${status}`);
  } else {
    logger.warn(`Updating work item for ${id} to ${status} with message ${errorMessage}`);
  }
  let responded = false;
  await db.transaction(async (tx) => {
    const workItem = await getWorkItemById(tx, parseInt(id, 10));
    const job = await Job.byJobID(tx, workItem.jobID, false, false);
    const thisStep = await getWorkflowStepByJobIdStepIndex(tx, workItem.jobID, workItem.workflowStepIndex);

    // If the job was already canceled or failed then send 409 response
    if ([JobStatus.FAILED, JobStatus.CANCELED].includes(job.status)) {
      res.status(409).send(`Job was already ${job.status}.`);
      // Note work item will stay in the running state, but the reaper will clean it up
      responded = true;
      return;
    }

    await updateWorkItemStatus(tx, id, status as WorkItemStatus, totalGranulesSize);
    const completedWorkItemCount = await workItemCountForStep(
      tx, workItem.jobID, workItem.workflowStepIndex, COMPLETED_WORK_ITEM_STATUSES,
    );
    const allWorkItemsForStepComplete = (completedWorkItemCount == thisStep.workItemCount);

    if (hits && job.numInputGranules > hits) {
      job.numInputGranules = hits;
      await job.save(tx);
      await updateWorkItemCounts(tx, job);
    }

    const continueProcessing = await handleFailedWorkItems(tx, job, workItem, thisStep, status, logger, errorMessage);
    if (continueProcessing) {
      let nextStep = null;
      if (status != WorkItemStatus.FAILED) {
        nextStep = await createNextWorkItems(tx, workItem, allWorkItemsForStepComplete, results);
      }

      if (nextStep) {
        if (results && results.length > 0) {
          // set the scrollID for the next work item to the one we received from the update
          workItem.scrollID = scrollID;
          await maybeQueueQueryCmrWorkItem(tx, workItem, nextStep);
        } else {
          // Failed to create the next work items - fail the job rather than leaving it orphaned
          // in the running state
          logger.error('The work item update should have contained results to queue a next work item, but it did not.');
          const message = 'Harmony internal failure: could not create the next work items for the request.';
          await completeJob(tx, job, JobStatus.FAILED, logger, message);
        }
      } else {
        // Finished with the chain for this granule
        if (status != WorkItemStatus.FAILED) {
          await addJobLinksForFinishedWorkItem(tx, job, results, logger);
        }
        // If all granules are finished mark the job as finished
        job.completeBatch(thisStep.workItemCount);
        if (allWorkItemsForStepComplete) {
          const finalStatus = await getFinalStatusForJob(tx, job);
          await completeJob(tx, job, finalStatus, logger);
        } else {
          // Special case to pause the job as soon as any single granule completes when in the previewing state
          if (job.status === JobStatus.PREVIEWING) {
            job.pause();
          }
          await job.save(tx);
        }
      }
    }
  });
  if (!responded) {
    // If we haven't returned an error to the caller already return a success with no body
    res.status(204).send();
  }
}<|MERGE_RESOLUTION|>--- conflicted
+++ resolved
@@ -423,15 +423,12 @@
     continueProcessing = job.ignoreErrors;
     if (![JobStatus.FAILED, JobStatus.CANCELED].includes(job.status)) {
       let jobMessage;
-<<<<<<< HEAD
-      if (QUERY_CMR_SERVICE_REGEX.test(workItem.serviceID)) {
-=======
+      
       if (errorMessage) {
         jobMessage = `WorkItem [${workItem.id}] failed with error: ${errorMessage}`;
       }
 
-      if (workItem.scrollID) {
->>>>>>> df85f538
+      if (QUERY_CMR_SERVICE_REGEX.test(workItem.serviceID)) {
         // Fail the request if query-cmr fails to populate granules
         continueProcessing = false;
         if (!jobMessage) {
