--- conflicted
+++ resolved
@@ -1,9 +1,5 @@
-<<<<<<< HEAD
 import db, { Transaction, batchSize } from './../util/db';
-import _, { ceil, range } from 'lodash';
-=======
 import _, { ceil, range, sum } from 'lodash';
->>>>>>> 51bcd51f
 import { NextFunction, Response } from 'express';
 import { v4 as uuid } from 'uuid';
 import { Logger } from 'winston';
@@ -506,59 +502,6 @@
 }
 
 /**
-<<<<<<< HEAD
-=======
- * Get the size in bytes of the object at the given url
- *
- * @param url - the url of the object
- * @param token - the access token for the user's request
- * @param logger - a Logger instance
- * @returns the size of the object in bytes
- */
-export async function sizeOfObject(url: string, token: string, logger: Logger): Promise<number> {
-  logger.debug(`Reading size of data at ${url}`);
-  const parsed = new URL(url);
-  const protocol = parsed.protocol.toLowerCase().replace(/:$/, '');
-  let result;
-  try {
-    let res;
-    switch (protocol) {
-      case 's3':
-        const s3 = objectStoreForProtocol('s3');
-        res = await s3.headObject(url);
-        result = res.ContentLength;
-        break;
-
-      default:
-
-        const headers = token ? { authorization: `Bearer ${token}` } : {};
-        res = await axios.head(url, { headers: headers });
-        result = parseInt(res.headers['content-length']);
-        break;
-    }
-  } catch (e) {
-    logger.error(e);
-    result = 0;
-  }
-
-  logger.debug(`ContentLength: ${result}`);
-  return result;
-}
-
-/**
- * Read and parse a STAC catalog and return the links to the data items
- *
- * @param s3Url - the s3 url of the catalog
- */
-export async function readCatalogLinks(s3Url: string, logger: Logger): Promise<string[]> {
-  logger.debug(`Reading STAC catalog ${s3Url}`);
-  const items = await readCatalogItems(s3Url);
-
-  return items.map((item) => item.assets.data.href);
-}
-
-/**
->>>>>>> 51bcd51f
  * Update job status/progress in response to a service provided work item update
  *
  * @param update - information about the work item update
@@ -569,11 +512,7 @@
   update: WorkItemUpdate,
   operation: object,
   logger: Logger): Promise<void> {
-<<<<<<< HEAD
-  const { workItemID, status, hits, results, scrollID, errorMessage, totalItemsSize: totalItemsSize } = update;
-=======
   const { workItemID, status, hits, results, scrollID, errorMessage } = update;
->>>>>>> 51bcd51f
   if (status === WorkItemStatus.SUCCESSFUL) {
     logger.info(`Updating work item ${workItemID} to ${status}`);
   }
@@ -634,10 +573,10 @@
 
     logger.debug(`Work item duration (ms): ${duration}`);
 
-    let { totalGranulesSize } = update;
-
-    if (!totalGranulesSize && outputGranuleSizes?.length > 0) {
-      totalGranulesSize = sum(outputGranuleSizes) / 1024 / 1024;
+    let { totalItemsSize } = update;
+
+    if (!totalItemsSize && outputItemSizes?.length > 0) {
+      totalItemsSize = sum(outputItemSizes) / 1024 / 1024;
     }
 
     await updateWorkItemStatus(
