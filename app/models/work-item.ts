import { subMinutes } from 'date-fns';
import { ILengthAwarePagination } from 'knex-paginate';
import _ from 'lodash';
import logger from '../util/log';
import db, { Transaction } from '../util/db';
import DataOperation from './data-operation';
import { activeJobStatuses, Job, JobStatus } from './job';
import Record from './record';
import WorkflowStep from './workflow-steps';
import { WorkItemRecord, WorkItemStatus, getStacLocation, WorkItemQuery } from './work-item-interface';

// The step index for the query-cmr task. Right now query-cmr only runs as the first step -
// if this changes we will have to revisit this
const QUERY_CMR_STEP_INDEX = 1;

// The fields to save to the database
const serializedFields = [
  'id', 'jobID', 'createdAt', 'retryCount', 'updatedAt', 'scrollID', 'serviceID', 'status',
  'stacCatalogLocation', 'totalGranulesSize', 'workflowStepIndex',
];

/**
 *
 * Wrapper object for persisted work items
 *
 */
export default class WorkItem extends Record implements WorkItemRecord {
  static table = 'work_items';

  // The ID of the job that created this work item
  jobID: string;

  // The ID of the scroll session (only used for the query cmr service)
  scrollID?: string;

  // unique identifier for the service - this should be the docker image tag (with version)
  serviceID: string;

  // The status of the operation - see WorkItemStatus
  status?: WorkItemStatus;

  // error message if status === FAILED
  errorMessage?: string;

  // The location of the STAC catalog for the item(s) to process
  stacCatalogLocation?: string;

  // The corresponding workflow step ID for the work item - used to look up the operation
  workflowStepIndex: number;

  // The string representation of the data operation to be performed by the service (not serialized)
  operation?: DataOperation;

  // The location of the resulting STAC catalog(s) (not serialized)
  results?: string[];

  // The sum of the sizes of the granules associated with this work item
  totalGranulesSize?: number;

  // The number of times this work-item has been retried
  retryCount: number;

  /**
   * Saves the work item to the database using the given transaction.
   *
   * @param transaction - The transaction to use for saving the job link
   */
  async save(transaction: Transaction): Promise<void> {
    const record = _.pick(this, serializedFields);
    await super.save(transaction, record);
  }

  /**
   * Saves the work items to the database using a single SQL statement.
   *
   * @param transaction - The transaction to use for saving the job link
   * @param workItems - The work items to save
   */
  static async insertBatch(transaction: Transaction, workItems: WorkItem[]): Promise<void> {
    const fieldsList = workItems.map(item => _.pick(item, serializedFields));
    await super.insertBatch(transaction, workItems, fieldsList);
  }

  /**
   * Get the s3 URL to the STAC outputs directory for this work item.
   * Optionally pass in a target URL in which case the URL returned will be the target URL
   * resolved relative to the STAC outputs directory.
   * e.g. s3://artifacts/abc/123/outputs/ with a targetUrl of ./catalog0.json or catalog0.json would resolve to
   * s3://artifacts/abc/123/outputs/catalog0.json
   * @param targetUrl - URL to resolve against the base outptuts directory
   * @param isAggregate - include the word aggregate in the URL
   * @returns - the path to the STAC outputs directory (e.g. s3://artifacts/abc/123/outputs/) or the full path to the target URL
   */
  getStacLocation(targetUrl = '', isAggregate = false): string {
    return getStacLocation(this, targetUrl, isAggregate);
  }
}

// 'w' here is the alias for the 'work_items' table
const tableFields = serializedFields.map((field) => `w.${field}`);

/**
 * Returns the next work item to process for a service
 * @param tx - the transaction to use for querying
 * @param serviceID - the service ID looking for the next item to work
 *
 * @returns A promise with the work item to process or null if none
 */
export async function getNextWorkItem(
  tx: Transaction,
  serviceID: string,
): Promise<WorkItem> {
  let workItemData;
  const acceptableJobStatuses = _.cloneDeep(activeJobStatuses);
  // TODO: Now that we use search-after instead of scrolling we could allow pausing of query-cmr
  // work items and start them back up when the job is resumed because there is no session
  if (serviceID.includes('query-cmr')) {
    acceptableJobStatuses.push(JobStatus.PAUSED);
  }

  try {
    // Find users with work items queued for the service
    const subQueryForUsersRequestingService =
      tx(Job.table)
        .select('username')
        .join(`${WorkItem.table} as w`, `${Job.table}.jobID`, 'w.jobID')
        .whereIn(`${Job.table}.status`, acceptableJobStatuses)
        .where({ 'w.status': 'ready', serviceID });

    const userData = await tx(Job.table)
      .join(WorkItem.table, `${Job.table}.jobID`, '=', `${WorkItem.table}.jobID`)
      .select(['username'])
      .max(`${Job.table}.updatedAt`, { as: 'm' })
      .whereIn('username', subQueryForUsersRequestingService)
      .groupBy('username')
      .orderBy('m', 'asc')
      .first();

    if (userData?.username) {
      // query to choose the job that should be worked on next based on fair queueing policy
      const jobData = await tx(Job.table)
        .select([`${Job.table}.jobID`])
        .forUpdate()
        .join(`${WorkItem.table} as w`, `${Job.table}.jobID`, 'w.jobID')
        .where('username', '=', userData.username)
        .whereIn(`${Job.table}.status`, acceptableJobStatuses)
        .where({ 'w.status': 'ready', serviceID })
        .orderBy('isAsync', 'asc')
        .orderBy(`${Job.table}.updatedAt`, 'asc')
        .first();

      if (jobData?.jobID) {
        const workflowStepData = await tx(WorkflowStep.table)
          .select(['operation'])
          .where('jobID', '=', jobData.jobID)
          .first();
        if (workflowStepData?.operation) {
          const { operation } = workflowStepData;
          let workItemDataQuery = tx(`${WorkItem.table} as w`)
            .forUpdate()
            .select(tableFields)
            .where('w.jobID', '=', jobData.jobID)
            .where('w.status', '=', 'ready')
            .where('w.serviceID', '=', serviceID)
            .orderBy('w.id', 'asc')
            .first();

          if (db.client.config.client === 'pg') {
            workItemDataQuery = workItemDataQuery.skipLocked();
          }

          workItemData = await workItemDataQuery;

          if (workItemData) {
            workItemData.operation = JSON.parse(operation);
            await tx(WorkItem.table)
              .update({ status: WorkItemStatus.RUNNING, updatedAt: new Date() })
              .where({ id: workItemData.id });
            // need to update the job otherwise long running jobs won't count against
            // the user's priority
            await tx(Job.table)
              .update({ updatedAt: new Date() })
              .where({ jobID: workItemData.jobID });
          }
        }
      }
    }
  } catch (e) {
    logger.error(`Error getting next work item for service [${serviceID}]`);
    logger.error(e);
    throw e;
  }

  return workItemData && new WorkItem(workItemData);
}

/**
 * Update the status in the database for a WorkItem
 * @param tx - the transaction to use for querying
 * @param id - the id of the WorkItem
 * @param status - the status to set for the WorkItem
 * @param totalGranulesSize - the combined sizes of all the input granules for this work item
 */
export async function updateWorkItemStatus(
  tx: Transaction,
  id: number,
  status: WorkItemStatus,
  totalGranulesSize: number,
): Promise<void> {
  logger.debug(`updatedWorkItemStatus: Updating status for work item ${id} to ${status}`);

  try {
    await tx(WorkItem.table)
      .update({ status, totalGranulesSize, updatedAt: new Date() })
      .where({ id });
    logger.debug(`Status for work item ${id} set to ${status}`);
  } catch (e) {
    logger.error(`Failed to update work item ${id} status to ${status}`);
    logger.error(e);
    throw e;
  }
}

/**
 * Update the statuses in the database for the given WorkItem ids
 * @param tx - the transaction to use for querying
 * @param ids - the ids of the WorkItems
 * @param status - the status to set for the WorkItems
 */
export async function updateWorkItemStatuses(
  tx: Transaction,
  ids: number[],
  status: WorkItemStatus,
): Promise<void> {
  await tx(WorkItem.table)
    .update({ status, updatedAt: new Date() })
    .whereIn(`${WorkItem.table}.id`, ids);
}

/**
 * Update the status of work items by job ID.
 * @param tx - the transaction to use for the update
 * @param jobID - the jobID associated with the work items
 * @param oldStatuses - restricts the updates to work items where the status is in oldStatuses
 * @param newStatus - the value of the updated status
 */
export async function updateWorkItemStatusesByJobId(
  tx: Transaction,
  jobID: string,
  oldStatuses: WorkItemStatus[],
  newStatus: WorkItemStatus,
): Promise<void> {
  const updatedAt = new Date();
  await tx(WorkItem.table)
    .where({ jobID })
    .whereIn('status', oldStatuses)
    .update({ status: newStatus, updatedAt });
}

/**
 * Returns the next work item to process for a service
 * @param tx - the transaction to use for querying
 * @param id - the work item ID
 * @param lock - if true the work item is selected for update (locked)
 *
 * @returns A promise with the work item or null if none
 */
export async function getWorkItemById(
  tx: Transaction,
  id: number,
  lock = false,

): Promise<WorkItem> {
  let query = tx(WorkItem.table)
    .select()
    .where({ id })
    .first();
  if (lock) {
    query = query.forUpdate();
  }
  const workItemData = await query;

  const workItem = workItemData && new WorkItem(workItemData);
  return workItem;
}

/**
<<<<<<< HEAD
 * Returns an array of all work items that match the given constraints
 *
 * @param transaction - the transaction to use for querying
 * @param constraints - field / value pairs that must be matched for a record to be returned
 * @param currentPage - the index of the page to show
 * @param perPage - the number of results per page
 * @returns an object containing a list of work items and pagination data
 */
export async function queryAll(
  transaction: Transaction,
  constraints: WorkItemQuery = {},
  currentPage = 0,
  perPage = 10,
): Promise<{ workItems: WorkItem[]; pagination: ILengthAwarePagination }> {
  const items = await transaction(WorkItem.table)
    .select()
    .where(constraints.where)
    .orderBy(
      constraints?.orderBy?.field ?? 'createdAt', 
      constraints?.orderBy?.value ?? 'desc')
    .modify((queryBuilder) => {
      if (constraints.whereIn) {
        for (const field in constraints.whereIn) {
          const constraint = constraints.whereIn[field];
          if (constraint.in) {
            void queryBuilder.whereIn(field, constraint.values);
          } else {
            void queryBuilder.whereNotIn(field, constraint.values);
          }
        }
      }
    })
    .paginate({ currentPage, perPage, isLengthAware: true });

  const workItems = items.data.map((j) => new WorkItem(j));

  return {
    workItems,
    pagination: items.pagination,
  };
=======
 * Get the jobID for the given work item
 *
 * @param id - the work item id
 * @returns A map with the jobID and workflowStepIndex for the given work item
 */
export async function getJobIdForWorkItem(id: number): Promise<string> {
  return (
    await db(WorkItem.table)
      .select('jobID')
      .where({ id })
      .first()
  ).jobID;
>>>>>>> 10121c54
}

/**
 * Returns all work items for a job
 * @param tx - the transaction to use for querying
 * @param jobID - the job ID
 * @param currentPage - the page of work items to get
 * @param perPage - number of results to include per page
 * @param sortOrder - orderBy string (desc or asc)
 *
 * @returns A promise with the work items array
 */
export async function getWorkItemsByJobId(
  tx: Transaction,
  jobID: string,
  currentPage = 0,
  perPage = 10,
  sortOrder: 'asc' | 'desc' = 'asc',
): Promise<{ workItems: WorkItem[]; pagination: ILengthAwarePagination }> {
  const query: WorkItemQuery = { 
    where: { jobID }, 
    orderBy : { field: 'id', value: sortOrder },
  };
  return queryAll(tx, query, currentPage, perPage);
}

/**
 * Returns work items for a job step
 * @param tx - the transaction to use for querying
 * @param jobID - the job ID
 * @param workflowStepIndex - the index of the workflow step
 * @param currentPage - the page of work items to get
 * @param perPage - number of results to include per page
 * @param sortOrder - orderBy string (desc or asc)
 *
 * @returns A promise with the work items array
 */
export async function getWorkItemsByJobIdAndStepIndex(
  tx: Transaction,
  jobID: string,
  workflowStepIndex: number,
  currentPage = 0,
  perPage = 100,
  sortOrder: 'asc' | 'desc' = 'asc',
): Promise<{ workItems: WorkItem[]; pagination: ILengthAwarePagination }> {
  const result = await tx(WorkItem.table)
    .select()
    .where({ jobID, workflowStepIndex })
    .orderBy('id', sortOrder)
    .paginate({ currentPage, perPage, isLengthAware: true });

  return {
    workItems: result.data.map((i) => new WorkItem(i)),
    pagination: result.pagination,
  };
}

/**
 * Get all work item ids associated with jobs that haven't been updated for a
 * certain amount of minutes and that have a particular JobStatus
 * @param tx - the transaction to use for querying
 * @param notUpdatedForMinutes - jobs with updateAt older than notUpdatedForMinutes ago
 * will be joined with the returned work items
 * @param jobStatus - only jobs with this status will be joined
 * @returns - all work item ids associated with the jobs that
 * met the updatedAt and status constraints
 */
export async function getWorkItemIdsByJobUpdateAgeAndStatus(
  tx: Transaction,
  notUpdatedForMinutes: number,
  jobStatus: JobStatus[],
): Promise<number[]> {
  const pastDate = subMinutes(new Date(), notUpdatedForMinutes);
  const workItemIds = (await tx(`${WorkItem.table} as w`)
    .innerJoin(Job.table, 'w.jobID', '=', `${Job.table}.jobID`)
    .select(...tableFields)
    .where(`${Job.table}.updatedAt`, '<', pastDate)
    .whereIn(`${Job.table}.status`, jobStatus))
    .map((item) => item.id);

  return workItemIds;
}

/**
 * Get all WorkItems (from running jobs)
 * that haven't been updated for a particular amount of time (minutes),
 * that also have a particular status.
 * @param tx - the transaction to use for querying
 * @param lastUpdateOlderThanMinutes - retrieve WorkItems with updatedAt older than lastUpdateOlderThanMinutes
 * @param workItemStatuses - only WorkItems with these statuses will be retrieved
 * @param jobStatuses - only WorkItems associated with jobs with these statuses will be retrieved
 * @returns all WorkItems that meet the lastUpdateOlderThanMinutes and status constraints
*/
export async function getWorkItemsByUpdateAgeAndStatus(
  tx: Transaction,
  lastUpdateOlderThanMinutes: number,
  workItemStatuses: WorkItemStatus[],
  jobStatuses: JobStatus[],
): Promise<WorkItem[]> {
  const pastDate = subMinutes(new Date(), lastUpdateOlderThanMinutes);
  const workItems = (await tx(`${WorkItem.table} as w`)
    .innerJoin(Job.table, 'w.jobID', '=', `${Job.table}.jobID`)
    .select(...tableFields)
    .whereIn(`${Job.table}.status`, jobStatuses)
    .where('w.updatedAt', '<', pastDate)
    .whereIn('w.status', workItemStatuses))
    .map((item) => new WorkItem(item));

  return workItems;
}

/**
 * Delete all work items that have an id in the ids array.
 * @param tx - the transaction to use for querying
 * @param ids - the ids associated with work items that will be deleted
 * @returns - the number of deleted work items
 */
export async function deleteWorkItemsById(
  tx: Transaction,
  ids: number[],
): Promise<number> {
  const numDeleted = await tx(WorkItem.table)
    .whereIn('id', ids)
    .del();
  return numDeleted;
}

/**
 *  Returns the number of existing work items for a specific workflow step
 * @param tx - the transaction to use for querying
 * @param jobID - the ID of the job that created this work item
 * @param stepIndex - the index of the step in the workflow
 * @param status - a single status or list of statuses. If provided only work items with this status
 * (or status in the list) will be counted
 */
export async function workItemCountForStep(
  tx: Transaction,
  jobID: string,
  stepIndex: number,
  status?: WorkItemStatus | WorkItemStatus[],
): Promise<number> {
  // Record<string, unknown> clashes with imported database Record class
  // so we use '{}' causing a linter error
  // eslint-disable-next-line @typescript-eslint/ban-types
  const whereClause: {} = {
    jobID, workflowStepIndex: stepIndex,
  };
  const statusArray = Array.isArray(status) ? status : [status];
  let count;

  if (status) {
    count = await tx(WorkItem.table)
      .select()
      .count('id')
      .where(whereClause)
      .whereIn('status', statusArray);
  } else {
    count = await tx(WorkItem.table)
      .select()
      .count('id')
      .where(whereClause);
  }

  let workItemCount;
  if (db.client.config.client === 'pg') {
    workItemCount = Number(count[0].count);
  } else {
    workItemCount = Number(count[0]['count(`id`)']);
  }
  return workItemCount;
}

/**
 *  Returns the number of existing work items for a specific job id
 * @param tx - the transaction to use for querying
 * @param jobID - the ID of the job that created this work item
 */
export async function workItemCountForJobID(
  tx: Transaction,
  jobID: string,
): Promise<number> {
  const count = await tx(WorkItem.table)
    .select()
    .count('id')
    .where({ jobID });

  let workItemCount;
  if (db.client.config.client === 'pg') {
    workItemCount = Number(count[0].count);
  } else {
    workItemCount = Number(count[0]['count(`id`)']);
  }
  return workItemCount;
}

/**
 *  Returns the number of work items that can be actively worked for the given service ID
 * @param tx - the transaction to use for querying
 * @param jobID - the ID of the job that created this work item
 * @param stepIndex - the index of the step in the workflow
 * @param status - a single status or list of statuses. If provided only work items with this status
 * (or status in the list) will be counted
 */
export async function getAvailableWorkItemCountByServiceID(tx: Transaction, serviceID: string)
  : Promise<number> {
  const count = await tx(WorkItem.table)
    .join(Job.table, `${WorkItem.table}.jobID`, '=', `${Job.table}.jobID`)
    .select()
    .count(`${WorkItem.table}.id`)
    .where({ serviceID })
    .whereIn(`${WorkItem.table}.status`, [WorkItemStatus.RUNNING, WorkItemStatus.READY])
    .whereIn(`${Job.table}.status`, [JobStatus.RUNNING, JobStatus.ACCEPTED, JobStatus.RUNNING_WITH_ERRORS]);

  let workItemCount;
  if (db.client.config.client === 'pg') {
    workItemCount = Number(count[0].count);
  } else {
    workItemCount = Number(Object.values(count[0])[0]);
  }
  return workItemCount;
}

/**
 * Get the scroll-id for a job if it has one
 *
 * @param tx - the transaction to use for querying
 * @param jobID - the JobID
 * @returns A promise containing a scroll-id or null if the job does not use query-cmr
 */
export async function getScrollIdForJob(
  tx: Transaction,
  jobID: string,
): Promise<string> {
  const workItems = await getWorkItemsByJobIdAndStepIndex(tx, jobID, QUERY_CMR_STEP_INDEX);
  if (workItems && workItems.workItems[0]?.serviceID.match(/query-cmr/)) {
    return workItems.workItems[0]?.scrollID;
  }
  return null;
}

/**
 * Returns the sum of the work item sizes for all work items for the provided jobID.
 * @param tx - the transaction to use for querying
 * @param jobID - the ID of the job
 */
export async function getTotalWorkItemSizeForJobID(
  tx: Transaction,
  jobID: string,
): Promise<number> {
  const results = await tx(WorkItem.table)
    .select()
    .sum('totalGranulesSize')
    .where({ jobID });

  let totalSize;
  if (db.client.config.client === 'pg') {
    totalSize = Number(results[0].sum);
  } else {
    totalSize = Number(results[0]['sum(`totalGranulesSize`)']);
  }

  return totalSize;
}<|MERGE_RESOLUTION|>--- conflicted
+++ resolved
@@ -285,7 +285,6 @@
 }
 
 /**
-<<<<<<< HEAD
  * Returns an array of all work items that match the given constraints
  *
  * @param transaction - the transaction to use for querying
@@ -326,7 +325,9 @@
     workItems,
     pagination: items.pagination,
   };
-=======
+}
+
+/**
  * Get the jobID for the given work item
  *
  * @param id - the work item id
@@ -339,7 +340,6 @@
       .where({ id })
       .first()
   ).jobID;
->>>>>>> 10121c54
 }
 
 /**
