--- conflicted
+++ resolved
@@ -19,47 +19,6 @@
   'stacCatalogLocation', 'totalGranulesSize', 'workflowStepIndex',
 ];
 
-<<<<<<< HEAD
-export interface WorkItemRecord {
-  // The ID of the job that created this work item
-  jobID: string;
-
-  // The ID of the scroll session (only used for the query cmr service)
-  scrollID?: string;
-
-  // unique identifier for the service - this should be the docker image tag (with version)
-  serviceID: string;
-
-  // The status of the operation - see WorkItemStatus
-  status?: WorkItemStatus;
-
-  // error message if status === FAILED
-  errorMessage?: string;
-
-  // The location of the STAC catalog for the item(s) to process
-  stacCatalogLocation?: string;
-
-  // The corresponding workflow step ID for the work item - used to look up the operation
-  workflowStepIndex: number;
-
-  // The operation to be performed by the service (not serialized)
-  operation?: DataOperation;
-
-  // The location of the resulting STAC catalog(s) (not serialized)
-  results?: string[];
-
-  // The sum of the sizes of the granules associated with this work item
-  totalGranulesSize?: number;
-
-  // The last time the record was updated
-  updatedAt: Date;
-
-  // When the item was created
-  createdAt: Date;
-}
-
-=======
->>>>>>> 4355ab65
 /**
  *
  * Wrapper object for persisted work items
