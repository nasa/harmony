import _ from 'lodash';
import { Logger } from 'winston';
import { v4 as uuid } from 'uuid';
import WorkItem from '../work-item';
import WorkflowStep from '../workflow-steps';
import InvocationResult from './invocation-result';
import { Job, JobStatus, statesToDefaultMessages } from '../job';
import DataOperation from '../data-operation';
import { defaultObjectStore } from '../../util/object-store';
import { RequestValidationError, ServerError } from '../../util/errors';
import db from '../../util/db';
import env from '../../util/env';
import { WorkItemMeta, WorkItemStatus } from '../work-item-interface';
import { getRequestMetric } from '../../util/metrics';
import { getRequestUrl } from '../../util/url';
import HarmonyRequest from '../harmony-request';
<<<<<<< HEAD
import UserWork from '../user-work';
=======
import { sanitizeImage } from '../../util/string';
>>>>>>> ee651d88

export interface ServiceCapabilities {
  concatenation?: boolean;
  concatenate_by_default?: boolean;
  subsetting?: {
    bbox?: boolean;
    shape?: boolean;
    variable?: boolean;
    multiple_variable?: true;
  };
  output_formats?: string[];
  reprojection?: boolean;
}

export interface ServiceStep {
  image?: string;
  operations?: string[];
  max_batch_inputs?: number;
  max_batch_size_in_bytes?: number;
  is_batched?: boolean;
  conditional?: {
    exists?: string[];
    format?: string[];
  };
}

export interface ServiceCollection {
  id: string;
  granule_limit?: number;
  variables?: string[]
}

export interface ServiceConfig<ServiceParamType> {
  name?: string;
  data_operation_version?: string;
  granule_limit?: number;
  has_granule_limit?: boolean;
  default_sync?: boolean;
  type?: {
    name: string;
    params?: ServiceParamType;
  };
  umm_s?: string[];
  collections?: ServiceCollection[];
  capabilities?: ServiceCapabilities;
  concurrency?: number;
  message?: string;
  maximum_sync_granules?: number;
  steps?: ServiceStep[];
}

/**
 * Returns the maximum number of synchronous granules a service allows
 * @param config - the service configuration
 */
export function getMaxSynchronousGranules(config: ServiceConfig<unknown>): number {
  const serviceLimit = _.get(config, 'maximum_sync_granules', env.maxSynchronousGranules);
  return Math.min(env.maxGranuleLimit, serviceLimit);
}

/**
 * Serialize the given operation with the given config.
 * @param op - The operation to serialize
 * @param config - The config to use when serializing the operation
 * @returns The serialized operation
 */
export function functionalSerializeOperation(
  op: DataOperation,
  config: ServiceConfig<unknown>,
): string {
  return op.serialize(config.data_operation_version);
}

/**
 * Takes a docker image name for a service and returns the service ID for that image.
 *
 * @param image - the docker image for the service
 * @returns the service ID for that image.
 */
function serviceImageToId(image: string): string {
  return image;
}

const conditionToOperationField = {
  reproject: 'crs',
  reformat: 'outputFormat',
  variableSubset: 'shouldVariableSubset',
  shapefileSubset: 'shouldShapefileSubset',
  spatialSubset: 'shouldSpatialSubset',
  temporalSubset: 'shouldTemporalSubset',
  concatenate: 'shouldConcatenate',
};

/**
 * Step operations that are aggregating steps
 */
const aggregatingOperations = [
  'concatenate',
];

/**
 * Returns true if the workflow step aggregates output from the previous step
 * (and therefore must wait for all output before executing)
 * @param step - the step in a workflow
 * @param operation - The operation
 * @returns true if the step is an aggregating step, false otherwise
 */
function stepHasAggregatedOutput(step: ServiceStep, operation: DataOperation): boolean {
  return operation.shouldConcatenate && _.intersection(aggregatingOperations, step.operations).length > 0;
}

/**
 * Returns true if the workflow step is required for the given operation. If any
 * of the conditional exists operations are present in the operation then the step
 * will be considered required. If any of the conditional formats are requested in
 * the operation the step will be considered required. If both a list of formats
 * and a list of operations are provided both the formats must include the format
 * requested by the operation and one of the required operations must be present in
 * the request in order to require the step.
 *
 * @param step - The workflow step
 * @param operation - The operation
 *
 * @returns true if the workflow step is required
 */
function stepRequired(step: ServiceStep, operation: DataOperation): boolean {
  let required = true;
  if (step.conditional?.exists?.length > 0) {
    required = false;
    for (const condition of step.conditional.exists) {
      if (operation[conditionToOperationField[condition]]) {
        required = true;
      }
    }
  }
  if (required && step.conditional?.format) {
    required = false;
    if (step.conditional.format.includes(operation.outputFormat)) {
      required = true;
    }
  }
  return required;
}

/**
 * Abstract base class for services.  Provides a basic interface and handling of backend response
 * callback plumbing.
 *
 */
export default abstract class BaseService<ServiceParamType> {
  config: ServiceConfig<ServiceParamType>;

  params: ServiceParamType;

  operation: DataOperation;

  invocation: Promise<boolean>;

  logger: Logger;

  /**
   * Creates an instance of BaseService.
   * @param config - The service configuration from config/services.yml
   * @param operation - The data operation being requested of the service
   */
  constructor(config: ServiceConfig<ServiceParamType>, operation: DataOperation) {
    this.config = config;
    const { type } = this.config;
    this.params = type?.params || ({} as ServiceParamType);
    this.operation = operation;
    this.operation.isSynchronous = this.isSynchronous;

    if (!this.operation.stagingLocation) {
      const prefix = `public/${config.name || this.constructor.name}/${uuid()}/`;
      this.operation.stagingLocation = defaultObjectStore().getUrlString(env.stagingBucket, prefix);
    }
  }

  /**
   * Returns the capabilities as specified in config/services.yml
   *
   * @readonly
   * @returns The service capabilities
   */
  get capabilities(): ServiceCapabilities {
    return this.config.capabilities;
  }

  /**
   * Invokes the service, returning a promise for the invocation result
   *
   * @param logger - The logger associated with this request
   * @param harmonyRoot - The harmony root URL
   * @param requestUrl - The URL the end user invoked
   *
   * @returns A promise resolving to the result of the callback.
   */
  async invoke(req: HarmonyRequest, logger?: Logger): Promise<InvocationResult> {
    this.logger = logger;
    logger.info('Invoking service for operation', { operation: this.operation });
    // TODO handle the skipPreview parameter here when implementing HARMONY-1129
    const job = this._createJob(getRequestUrl(req));
    await this._createAndSaveWorkflow(job);

    const { isAsync, requestId } = job;
    const requestMetric = getRequestMetric(req, this.operation, this.config.name);
    logger.info(`Request metric for request ${requestId}`, { requestMetric: true, ...requestMetric } );
    this.operation.callback = `${env.callbackUrlRoot}/service/${requestId}`;
    return new Promise((resolve, reject) => {
      this._run(logger)
        .then((result) => {
          if (result) {
            // If running produces a result, use that rather than waiting for a callback
            resolve(result);
          } else if (isAsync) {
            resolve({ redirect: `/jobs/${requestId}`, headers: {} });
          } else {
            this._waitForSyncResponse(logger, requestId).then(resolve).catch(reject);
          }
        })
        .catch(reject);
    });
  }

  /**
   * Waits for a synchronous service invocation to complete by polling its job record,
   * then returns its result
   *
   * @param logger - The logger used for the request
   * @param requestId - The request ID
   * @returns - An invocation result corresponding to a synchronous service response
   */
  protected async _waitForSyncResponse(
    logger: Logger,
    requestId: string,
  ): Promise<InvocationResult> {
    let result: InvocationResult;
    try {
      let job: Job;
      do {
        // Sleep and poll for completion.  We could also use SNS or similar for a faster response
        await new Promise((resolve) => setTimeout(resolve, env.syncRequestPollIntervalMs));
        ({ job } = await Job.byRequestId(db, requestId));
      } while (!job.isComplete());

      if (job.status === JobStatus.FAILED) {
        result = { error: job.message };
      }

      if (job.status === JobStatus.SUCCESSFUL) {
        const links = job.getRelatedLinks('data');
        if (links.length === 1) {
          result = { redirect: links[0].href };
        } else {
          result = { error: `The backend service provided ${links.length} outputs when 1 was required`, statusCode: 500 };
        }
      }
    } catch (e) {
      logger.error(e);
      result = { error: 'The service request failed due to an internal error', statusCode: 500 };
    }
    return result;
  }

  /**
   * Abstract method used by invoke() to simplify implementation of async invocations.
   * Subclasses must implement this method if using the default invoke() implementation.
   * The method will be invoked asynchronously, completing when the service's callback is
   * received.
   * @param _logger - the logger associated with the request
   */
  protected abstract _run(_logger: Logger): Promise<InvocationResult>;

  /**
   * Creates a new job object for this service's operation
   *
   * @param requestUrl - The URL the end user invoked
   * @returns The created job
   * @throws ServerError - if the job cannot be created
   */
  protected _createJob(
    requestUrl: string,
  ): Job {
    const url = new URL(requestUrl);
    const skipPreviewStr = url.searchParams.get('skipPreview');
    const skipPreview =
      (this.numInputGranules < env.previewThreshold) ||
      (skipPreviewStr && skipPreviewStr.toLowerCase() === 'true');
    const defaultMessage = statesToDefaultMessages[JobStatus.PREVIEWING];
    const message = skipPreview ?
      this.operation.message :
      this.operation.message ? [defaultMessage, this.operation.message].join('. ') : defaultMessage;

    const { requestId, user } = this.operation;
    const job = new Job({
      username: user,
      requestId,
      jobID: requestId,
      status: skipPreview ? JobStatus.RUNNING : JobStatus.PREVIEWING,
      request: requestUrl,
      isAsync: !this.isSynchronous,
      numInputGranules: this.numInputGranules,
      message: message,
      collectionIds: this.operation.collectionIds,
      ignoreErrors: this.operation.ignoreErrors,
    });
    if (this.operation.message) {
      job.setMessage(this.operation.message, JobStatus.SUCCESSFUL);
    }
    if (this.operation.message && !skipPreview) {
      job.setMessage(this.operation.message, JobStatus.RUNNING);
    }
    job.addStagingBucketLink(this.operation.stagingLocation);
    return job;
  }

  /**
   * Creates a new work item object which will kick off the first task for this request
   * @param workflowStep - The step to create the work item for
   * @returns The created WorkItem for the query CMR job
   * @throws ServerError - if the work item cannot be created
   */
  protected _createFirstStepWorkItems(workflowStep: WorkflowStep): WorkItem[] {
    const workItems = [];
    if ( this.operation.scrollIDs.length > 0 ) {
      for (const scrollID of this.operation.scrollIDs) {
        workItems.push(new WorkItem({
          jobID: this.operation.requestId,
          scrollID,
          serviceID: workflowStep.serviceID,
          status: WorkItemStatus.READY,
        }));
      }
    } else {
      workItems.push(new WorkItem({
        jobID: this.operation.requestId,
        serviceID: workflowStep.serviceID,
        status: WorkItemStatus.READY,
      }));
    }

    return workItems;
  }

  /**
   * Return the number of work items that should be created for a given step
   *
   * @param step - workflow service step
   * @param operation - the operation
   * @returns  the number of work items for the given step
   */
  protected _workItemCountForStep(step: ServiceStep, operation: DataOperation): number {
    const regex = /query\-cmr/;
    // query-cmr number of work items is a function of the page size and total granules
    if (step.image.match(regex)) {
      return Math.ceil(this.numInputGranules / env.cmrMaxPageSize);
    } else if (stepHasAggregatedOutput(step, operation)) {
      return 1;
    }
    return this.numInputGranules;
  }

  /**
   * Creates the workflow steps objects for this request
   *
   * @returns The created WorkItem for the query CMR job
   * @throws ServerError - if the work item cannot be created
   */
  protected _createWorkflowSteps(): WorkflowStep[] {
    const workflowSteps = [];
    if (this.config.steps) {
      let i = 0;
      this.config.steps.forEach(((step) => {
        if (stepRequired(step, this.operation)) {
          i += 1;
          workflowSteps.push(new WorkflowStep({
            jobID: this.operation.requestId,
            serviceID: serviceImageToId(step.image),
            stepIndex: i,
            workItemCount: this._workItemCountForStep(step, this.operation),
            operation: this.operation.serialize(
              this.config.data_operation_version,
              step.operations || [],
            ),
            hasAggregatedOutput: stepHasAggregatedOutput(step, this.operation),
            isBatched: !!step.is_batched && this.operation.shouldConcatenate,
            maxBatchInputs: step.max_batch_inputs,
            maxBatchSizeInBytes: step.max_batch_size_in_bytes,
          }));
        }
      }));
    } else {
      throw new RequestValidationError(`Service: ${this.config.name} does not yet support Turbo.`);
    }
    return workflowSteps;
  }

  /**
   * Creates the workflow steps objects for this request
   *
   * @returns The created WorkItem for the query CMR job
   * @throws ServerError - if the work item cannot be created
   */
  protected _createUserWorkEntries(): UserWork[] {
    const userWorkEntries = [];
    if (this.config.steps) {
      this.config.steps.forEach(((step) => {
        if (stepRequired(step, this.operation)) {
          userWorkEntries.push(new UserWork({
            job_id: this.operation.requestId,
            service_id: serviceImageToId(step.image),
            username: this.operation.user,
            ready_count: 0,
            running_count: 0,
            is_async: !this.isSynchronous,
            last_worked: new Date(),
          }));
        }
      }));
    } else {
      throw new RequestValidationError(`Service: ${this.config.name} does not yet support Turbo.`);
    }
    return userWorkEntries;
  }

  /**
   *  Check to see if the service is invoked in turbo mode
   *  Default to true and the child class can over write it on demand
   * @returns true if the service is being invoked in turbo mode
   */
  protected isTurbo(): boolean {
    return true;
  }

  /**
   * Creates all of the database entries associated with starting a workflow
   *
   * @param service - The instantiation of a service for this operation
   * @param configuration - The service configuration
   * @param requestUrl - the request the end user sent
   */
  protected async _createAndSaveWorkflow(
    job: Job,
  ): Promise<void> {
    const startTime = new Date().getTime();
    let workflowSteps = [];
    let userWorkEntries = [];
    let firstStepWorkItems = [];

    if (this.isTurbo()) {
      this.logger.debug('Creating workflow steps, user work rows, and initial work items');
      workflowSteps = this._createWorkflowSteps();
      userWorkEntries = this._createUserWorkEntries();
      firstStepWorkItems = this._createFirstStepWorkItems(workflowSteps[0]);
      userWorkEntries[0].ready_count += firstStepWorkItems.length;
    }

    try {
      this.logger.info('timing.save-job-to-database.start');
      await db.transaction(async (tx) => {
        await job.save(tx);
        if (this.isTurbo()) {
          for await (const step of workflowSteps) {
            await step.save(tx);
          }
          for await (const userWork of userWorkEntries) {
            await userWork.save(tx);
          }
          for await (const workItem of firstStepWorkItems) {
            // use first step as the workflow step associated with each work item
            workItem.workflowStepIndex = workflowSteps[0].stepIndex;
            await workItem.save(tx);
          }
          const itemMeta: WorkItemMeta = { workItemService: sanitizeImage(workflowSteps[0].serviceID), workItemEvent: 'statusUpdate',
            workItemAmount: firstStepWorkItems.length, workItemStatus: WorkItemStatus.READY };
          this.logger.info('Queued first step work items.', itemMeta);
        }
      });

      const durationMs = new Date().getTime() - startTime;
      this.logger.info('timing.save-job-to-database.end', { durationMs });
    } catch (e) {
      this.logger.error(e.stack);
      throw new ServerError('Failed to save job to database.');
    }
  }

  /**
   * Returns true if a request should be handled synchronously, false otherwise
   *
   * @returns true if the request is synchronous, false otherwise
   *
   */
  get isSynchronous(): boolean {
    const { operation } = this;

    if (operation.requireSynchronous) {
      return true;
    }
    if (operation.isSynchronous !== undefined) {
      return operation.isSynchronous;
    }

    if (this.config.default_sync !== undefined) return this.config.default_sync;

    // If first step is not query-cmr, cmrHits will not be set in operation
    // set numResults to be a huge number in this case
    let numResults = this.operation.cmrHits || Number.MAX_SAFE_INTEGER;

    if (operation.maxResults) {
      numResults = Math.min(numResults, operation.maxResults);
    }

    return numResults <= this.maxSynchronousGranules;
  }

  /**
   * Returns the maximum number of synchronous granules for this service
   */
  get maxSynchronousGranules(): number {
    return getMaxSynchronousGranules(this.config);
  }

  /**
   * Returns the number of input granules for this operation
   *
   * @returns the number of input granules for this operation
   * @readonly
   */
  get numInputGranules(): number {
    return Math.min(this.operation.cmrHits,
      this.operation.maxResults || Number.MAX_SAFE_INTEGER,
      env.maxGranuleLimit);
  }

  /**
   * Return the message to be sent to the service, describing the operation to be performed
   *
   * @returns the serialized message to be sent
   */
  serializeOperation(): string {
    const { operation, config } = this;
    return functionalSerializeOperation(operation, config);
  }
}<|MERGE_RESOLUTION|>--- conflicted
+++ resolved
@@ -14,11 +14,8 @@
 import { getRequestMetric } from '../../util/metrics';
 import { getRequestUrl } from '../../util/url';
 import HarmonyRequest from '../harmony-request';
-<<<<<<< HEAD
 import UserWork from '../user-work';
-=======
 import { sanitizeImage } from '../../util/string';
->>>>>>> ee651d88
 
 export interface ServiceCapabilities {
   concatenation?: boolean;
