import { Response, NextFunction } from 'express';
import { Job, JobStatus, JobQuery, JobLink } from 'models/job';
import isUUID from 'util/uuid';
import { needsStacLink } from '../util/stac';
import { getRequestRoot } from '../util/url';
import { getCloudAccessJsonLink, getCloudAccessShLink, getStacCatalogLink } from '../util/links';
import { RequestValidationError, NotFoundError } from '../util/errors';
import { getPagingParams, getPagingLinks, setPagingHeaders } from '../util/pagination';
import HarmonyRequest from '../models/harmony-request';
import db from '../util/db';
import { belongsToGroup } from '../util/cmr';
import env from '../util/env';

/**
 * Analyze the links in the job to determine what links should be returned to
 * the end user. If any of the output links point to an S3 location add
 * links documenting how to obtain in region S3 access.
 * @param job the serialized job
 * @param urlRoot the root URL to be used when constructing links
 * @returns a list of job links
 */
function getLinksForDisplay(job: Job, urlRoot: string): JobLink[] {
  let { links } = job;
  const dataLinks = job.getRelatedLinks('data');
  const directS3AccessLink = dataLinks.find((l) => l.href.match(/^s3:\/\/.*$/));
  if (directS3AccessLink) {
    links.unshift(getCloudAccessJsonLink(urlRoot));
    links.unshift(getCloudAccessShLink(urlRoot));
  } else {
    // Remove the S3 bucket and prefix link
    links = links.filter((link) => link.rel !== 's3-access');
  }
  if (job.status === JobStatus.SUCCESSFUL && needsStacLink(dataLinks)) {
    links.unshift(getStacCatalogLink(urlRoot, job.jobID));
  }
  return links;
}

export interface JobListing {
  count: number;
  jobs: Job[];
  links: JobLink[];
}
/**
 * Express.js handler that handles the jobs listing endpoint (/jobs)
 *
 * @param req The request sent by the client
 * @param res The response to send to the client
 * @param next The next function in the call chain
 * @returns Resolves when the request is complete
 */
export async function getJobsListing(
  req: HarmonyRequest, res: Response, next: NextFunction,
): Promise<void> {
  try {
    const root = getRequestRoot(req);
    const { page, limit } = getPagingParams(req);
    const query: JobQuery = {};
    if (!req.context.isAdminAccess) {
      query.username = req.user;
      query.isAsync = true;
    }
    let listing;
    await db.transaction(async (tx) => {
      listing = await Job.queryAll(tx, query, page, limit);
    });
    const serializedJobs = listing.data.map((j) => {
      const serializedJob = j.serialize(root);
<<<<<<< HEAD
      serializedJob.links = getLinksForDisplay(serializedJob, root);
=======
      serializedJob.links = _getLinksForDisplay(serializedJob, root);
      delete serializedJob.isAsync;
>>>>>>> 5d37e8b5
      return serializedJob;
    });
    const response: JobListing = {
      count: listing.pagination.total,
      jobs: serializedJobs,
      links: getPagingLinks(req, listing.pagination),
    };
    setPagingHeaders(res, listing.pagination);
    res.json(response);
  } catch (e) {
    req.context.logger.error(e);
    next(e);
  }
}

/**
 * Throws an exception if the JobID is not in the valid format for a jobID.
 * @param jobID The jobID to validate
 */
function validateJobId(jobID: string): void {
  if (!isUUID(jobID)) {
    throw new RequestValidationError(`Invalid format for Job ID '${jobID}'. Job ID must be a UUID.`);
  }
}

/**
 * Express.js handler that returns job status for a single job (/jobs/{jobID})
 *
 * @param req The request sent by the client
 * @param res The response to send to the client
 * @param next The next function in the call chain
 * @returns Resolves when the request is complete
 */
export async function getJobStatus(
  req: HarmonyRequest, res: Response, next: NextFunction,
): Promise<void> {
  const { jobID } = req.params;
  req.context.logger.info(`Get job status for job ${jobID} and user ${req.user}`);
  const isAdmin = await belongsToGroup(req.user, env.adminGroupId, req.accessToken);
  try {
    validateJobId(jobID);
    let job: Job;
    await db.transaction(async (tx) => {
      if (isAdmin) {
        job = await Job.byRequestId(tx, jobID);
      } else {
        job = await Job.byUsernameAndRequestId(tx, req.user, jobID);
      }
      if (job) {
        const urlRoot = getRequestRoot(req);
        const serializedJob = job.serialize(urlRoot);
        serializedJob.links = getLinksForDisplay(serializedJob, urlRoot);
        res.send(serializedJob);
      } else {
        throw new NotFoundError(`Unable to find job ${jobID}`);
      }
    });
  } catch (e) {
    req.context.logger.error(e);
    next(e);
  }
}

/**
 * Express.js handler that cancels a single job (POST /jobs/{jobID}). A user can cancel their own
 * request. An admin can cancel any user's request.
 *
 * @param req The request sent by the client
 * @param res The response to send to the client
 * @param next The next function in the call chain
 * @returns Resolves when the request is complete
 */
export async function cancelJob(
  req: HarmonyRequest, res: Response, next: NextFunction,
): Promise<void> {
  const { jobID } = req.params;
  req.context.logger.info(`Cancel requested for job ${jobID} by user ${req.user}`);
  const isAdmin = await belongsToGroup(req.user, env.adminGroupId, req.accessToken);
  try {
    validateJobId(jobID);
    let job: Job;
    let message;
    await db.transaction(async (tx) => {
      if (isAdmin) {
        job = await Job.byRequestId(tx, jobID);
        // An admin canceling their own request should be marked as canceled by user.
        if (job && job.username === req.user) {
          message = 'Canceled by user.';
        } else {
          message = 'Canceled by admin.';
        }
      } else {
        job = await Job.byUsernameAndRequestId(tx, req.user, jobID);
        message = 'Canceled by user.';
      }
      if (job) {
        job.updateStatus(JobStatus.CANCELED, message);
        await job.save(tx);
        res.redirect(`/jobs/${jobID}`);
      } else {
        throw new NotFoundError(`Unable to find job ${jobID}`);
      }
    });
  } catch (e) {
    req.context.logger.error(e);
    if (e instanceof TypeError) {
      next(new RequestValidationError(e.message));
    } else {
      next(e);
    }
  }
}<|MERGE_RESOLUTION|>--- conflicted
+++ resolved
@@ -66,12 +66,8 @@
     });
     const serializedJobs = listing.data.map((j) => {
       const serializedJob = j.serialize(root);
-<<<<<<< HEAD
       serializedJob.links = getLinksForDisplay(serializedJob, root);
-=======
-      serializedJob.links = _getLinksForDisplay(serializedJob, root);
       delete serializedJob.isAsync;
->>>>>>> 5d37e8b5
       return serializedJob;
     });
     const response: JobListing = {
