--- conflicted
+++ resolved
@@ -124,12 +124,7 @@
  *
  * @param {Object} metadata The value containing the shapefile metadata
  * @param {Object} formData the Form data
-<<<<<<< HEAD
- * @returns {Promise<File>} The a promise containing the file object pointing to the temporary
- * file on the file system
-=======
  * @returns {void}
->>>>>>> 45c3aab5
  */
 async function processShapefile(metadata, formData) {
   const s3Key = metadata.key;
@@ -141,10 +136,6 @@
   formData.append('shapefile', fileData.createReadStream(), {
     contentType: metadata.mimetype,
   });
-<<<<<<< HEAD
-  return tempFile;
-=======
->>>>>>> 45c3aab5
 }
 
 /**
@@ -165,11 +156,7 @@
         // directly from S3 to the CMR and failing I'm giving up for now
         // and downloading the shapefile from S3 to a temporary file before
         // uploading it to the CMR
-<<<<<<< HEAD
-        tempFile = await processShapefile(value, formData);
-=======
         await processShapefile(value, formData);
->>>>>>> 45c3aab5
       } else if (Array.isArray(value)) {
         value.forEach((v) => {
           formData.append(key, v);
@@ -187,20 +174,7 @@
     ...formData.getHeaders(),
   };
 
-<<<<<<< HEAD
-  let response;
-  try {
-    response = module.exports.fetchPost(path, formData, headers);
-  } finally {
-    // not strictly needed as the library will handle this, but added
-    // for completeness to make sure the temporary file gets deleted
-    tempFile.removeCallback();
-  }
-
-  return response;
-=======
   return module.exports.fetchPost(path, formData, headers);
->>>>>>> 45c3aab5
 }
 
 /**
