--- conflicted
+++ resolved
@@ -93,347 +93,6 @@
 ```
 **NOTE** This will recreate the jobs database, so old links to job statuses will no longer work.
 
-<<<<<<< HEAD
 ### Testing New Services
-=======
-### Developing Services for Harmony
-If you are developing a service and wish to test it locally with Harmony then you must
-define the environment variables needed to run the service and execute the local deployment script.
-You can do this with the following steps:
-
-1. Build the image for your service
-
-2. Add entries into the `env-defaults` file for your service. See the `HARMONY_SERVICE_EXAMPLE`
-   entries for examples. Be sure to prefix the entries with the name of your service.
-   Set the value for the `INVOCATION_ARGS` environment variable. This should be how you would run
-  your service from the command line. For example, if you had a python module named `my-service`
-  in the working directory, then you would run the service using
-  ```bash
-  python -m my-service
-  ```
-  So your entry for `INVOCATION_ARGS` would be
-  ```shell
-  MY_SERVICE_INVOCATION_ARGS='python -m my-service'
-  ```
-
-3. Add an entry for your service (lowercase) to the `.env` file:
-```shell
-LOCALLY_DEPLOYED_SERVICES=my-service
-```
-Note that the name used must be the kebab case version of the environment variable prefix used in `env-defaults`.
-
-4. Run
-```bash
-./bin/deploy-services
-```
-## Harmony Development Prerequisites
-
-For developing Harmony on Windows follow this document as well as the information in [docs/dev_container/README.md](docs/dev_container/README.md).
-
-### Earthdata Login Application Requirement
-
-To use Earthdata Login with a locally running Harmony, you must first set up a new application in the Earthdata Login UAT environment using the Earthdata Login UI.  https://wiki.earthdata.nasa.gov/display/EL/How+To+Register+An+Application.  This is a four step process:
-
-1. Request and receive permission to be an Application Creator
-2. Create a local/dev Harmony Application in the EDL web interface
-3. Add the necessary Required Application Group
-4. Update .env with credentials
-
-You must select "401" as the application type for Harmony to work correctly with command line clients and clients like QGIS. Set the redirect URL to http://localhost:3000/oauth2/redirect for local Harmony. Leave `Required User Information` and `Redirect Time for Earthdata Login Splash page` empty. Check the checkbox for `By checking this box, I confirm that my application is compatible with EDL policy`. Leave the other checkbox unchecked. Then create the new application. After the application is created, you can use the "manage" -> "App Groups" tab to add the "EOSDIS Enterprise" group to the application. This "EOSDIS Enterprise" group will allow CMR searches issued by Harmony to be able to use your Earthdata Login tokens.  Update `OAUTH_CLIENT_ID`, `OAUTH_UID` and `OAUTH_PASSWORD` in .env with the information from your Earthdata Login application. 
-
-
-### Software Requirements
-
-Required:
-* A local copy of this repository.  Using `git clone` is strongly recommended
-* Node.js version 16.  We strongly recommend installing [NVM](https://github.com/nvm-sh/nvm) to add and manage node versions.
-* Mac OSX, Linux, or similar command line tooling.  Harmony is tested to run on OSX >= 10.14 and Amazon Linux 2.  Command-line instructions and bash helper files under [bin/](bin/) are tested on OSX >= 10.14.
-* [git](https://git-scm.com) - Used to clone this repository
-* A running [Docker Desktop](https://www.docker.com/products/developer-tools) or daemon instance - Used to invoke docker-based services
-* [Docker compose](https://docs.docker.com/compose/) version 1.20.0 or greater; preferably the latest version, which is v1.26 or greater.
-* The [AWS CLI](https://aws.amazon.com/cli/) - Used to interact with both localstack and real AWS accounts
-* [SQLite3 commandline](https://sqlite.org/index.html) - Used to create the local development and test databases. Install using your OS package manager, or [download precompiled binaries from SQLite](https://www.sqlite.org/download.html)
-* PostgreSQL (required by the pg-native library) - `brew install postgresql` on OSX
-* Earthdata Login application in UAT (Details below in the 'Set up Earthdata Login application for your local Harmony instance' section)
-* [kubectl](https://kubernetes.io/docs/tasks/tools/install-kubectl/) - A command-line application for interfacing with a Kubenetes API.
-* [envsubst](https://pypi.org/project/envsubst) - Used to substitute environment variable placeholders inside configuration files.
-
-
-Highly Recommended:
-* An Amazon Web Services account - Used for testing Harmony against object stores and running Harmony in AWS
-* An editor with syntax awareness of TypeScript.  If you do not have this or any preference, consider [Visual Studio Code](https://code.visualstudio.com)
-
-
-Optional:
-* [awscli-local](https://github.com/localstack/awscli-local) - CLI helpers for interacting with localstack
-* [Python](https://www.python.org) version 3.7 - Useful for locally running and testing harmony-docker and other backend services
-
-## Running Harmony For Local Development (Not From Quick Start)
-
-### Set up Environment
-If you have not yet cloned the Harmony repository, run
-```
-$ git clone https://github.com/nasa/harmony.git
-```
-Ensure `envsubst` is installed on your system.
-
-For Mac, `envsubst` is part of the `homebrew` `gettext` package. Run
-```
-brew install gettext
-```
-
-if you are using `homebrew`. The version installed by `pip` is NOT compatible.
-
-#### *** NOTE FOR M1 MACS ***
-If you are running on an M1 Mac, you will have to run Harmony on Rosetta 2 due to some issues
-with GDAL Node packages. To do this, run this command before following the rest of these instructions.
-
-```
-arch -x86_64 zsh
-```
-
-or
-
-```
-arch -x86_64 bash
-```
-
-Ensure node is available and is the correct version, 16.x.y.
-
-```
-$ node --version
-v16.14.2
-```
-
-Ensure npm is available and is version 8 or later.
-```
-$ npm --version
-8.5.0
-```
-
-If either are not the correct versions and you are using NVM, install them and ensure your `PATH` is up-to-date by running:
-
-```
-$ nvm install && nvm use
-```
-
-The output should include node 16 and npm 8.
-```
-Now using node v16.14.2 (npm v8.5.0)
-```
-
-Be sure to **verify the version on the final line** to make sure the NVM binary appears first in your `PATH`.
-
-From the harmony project root, install library dependencies:
-```
-$ npm install
-```
-
-Recommended: Add `./node_modules/.bin` to your `PATH`.  This will allow you to run binaries from installed node modules.  If you choose not to do this, you will need to prefix node module calls with `npx`, e.g. `npx mocha` instead of just `mocha`
-
-### Set Up Environment Variables
-
-Harmony uses environment variables for managing much of its configuration. Most of the variables can be defaulted, and harmony provides those defaults suitable for local development in the `env-defaults` file. In order to set up the remaining variables, run the following from the harmony project root:
-
-```
-$ bin/create-dotenv
-```
-
-The script will create a file named `.env` in the root project directory containing only those parameters that cannot be defaulted. Open the file and update the values for any of the variables that are currently blank. Detailed information for the environment variables can be found in the `env-defaults` file.
-
-Harmony reads both the `env-defaults` and `.env` files at startup to determine the configuration. To override any default values, set the desired value in the `.env` file. There is no need to duplicate parameters in the `.env` file if using the default value.
-
-#### Advanced Configuration
-
-Note: The defaults are suitable for running locally with Harmony running in a container in Kubernetes (see [Quick-ish Start](#Quick-ish-Start)) on Mac OS X. If running on Linux or if you don't want to run the Harmony frontend/backend API in Kubernetes there are a few parameters that will also need to be overridden and are documented as such in the `env-defaults` file.
-
-Specifically, if you want to run the Harmony frontend/backend API in standalone (not in Kubernetes) mode, you will need to add the following to your .env file:
-Mac OS X
-```
-LOCALSTACK_HOST=localhost
-BACKEND_HOST=host.docker.internal
-CALLBACK_URL_ROOT=http://host.docker.internal:3001
-```
-
-Linux
-```
-LOCALSTACK_HOST=localhost
-BACKEND_HOST=localhost
-CALLBACK_URL_ROOT=http://localhost:3001
-```
-
-### Run Tests
-
-To run the linter, tests, and coverage checks as the CI environment will, run
-
-```
-$ npm test
-```
-
-Harmony uses [eslint](https://eslint.org) as a linter, which can be invoked as `$ npx eslint` (or `$ eslint` if you have set up your `PATH`).  It uses [mocha](https://mochajs.org) for tests, `$ npx mocha`, and [nyc](https://istanbul.js.org) for code coverage, `$ npx nyc mocha`.
-
-#### Test Fixtures
-Rather than repeatedly perform the same queries against the CMR, our test suite
-uses [node-replay](https://github.com/assaf/node-replay) to record and play back
-HTTP interactions.  All non-localhost interactions are recorded and placed in files
-in the [fixtures directory](fixtures/).
-
-By default, the test suite will playback interactions it has already seen and
-record any new interactions to new files.  This behavior can be changed by setting
-the `REPLAY` environment variable, as described in the
-[node-replay README](https://github.com/assaf/node-replay).
-
-To re-record everything, remove the fixtures directory and run the test suite. This should be done to cull the recordings when a code change makes many of them obsolete, when CMR adds response fields that Harmony needs to make use of, and periodically to ensure no impactful CMR changes or regressions.
-
-### Set Up A Database
-
-To setup a sqlite3 database with the correct schema for local execution, run
-
-```
-$ bin/create-database development
-```
-
-This should be run any time the versioned contents of the `db/db.sql` file change.
-
-This will create a file, `db/development.sqlite3`, which will contain your local data.  You can delete the above file to remove
-all existing development data.
-
-In production environments, we use PostgreSQL and use database migrations to modify the schema.  If you have a PostgreSQL
-database, you can create and/or migrate your database by setting `NODE_ENV=production` and
-`DATABASE_URL=postgresql://your-postgres-connection-url` and running:
-```
-$ npx knex --cwd db migrate:latest
-```
-
-### Set Up and Run Postgres and Localstack
-
-In development Harmony uses Localstack](https://github.com/localstack/localstack) to avoid allocating AWS resources. Postgres is also installed (but not used by default).
-
-#### Prerequisites
-
-* Mac:
-  * Install [Docker Desktop] https://www.docker.com/products/docker-desktop. Docker Desktop comes bundled with Kubernetes and `kubectl`.
-    If you encounter issues running `kubectl` commands, first make sure you are running the version bunedled with Docker Desktop.
-  * Run Kubernetes in Docker Desktop by selecting Preferences -> Kubernetes -> Enable Kubernetes
-* Linux / Generic:
-  * Install [minikube](https://kubernetes.io/docs/tasks/tools/install-kubectl/), a single-node Kubernetes cluster useful for local development
-  * Install [kubectl](https://kubernetes.io/docs/tasks/tools/install-kubectl/), a command line interface to Kubernetes.
-
-#### Installing and running Postgres and Localstack on Kubernetes
-
-```
-$ ./bin/start-postgres-localstack
-```
-
-This will install Postgres and Localstack and forward their ports to localhost. It will take a few minutes the first time you run it. You will know when it has completed when it prints
-
-```
-Localstack has started at http://localhost:4566/
-Postgres has started at localhost:5432
-```
-
-#### Deleting applications and stopping Kubernetes
-
-To delete the postgres and localstack deployment, run:
-
-```
-$ kubectl delete namespaces harmony
-```
-
-`minikube` users can stop Kubernetes by running `minikube stop`.  Docker Desktop users will
-need to close Docker or disable Kubernetes support in the UI.  Note that the latter uninstalls `kubectl`.
-
-#### (minikube only) Configuring the callback URL for backend services
-
-You can skip this step if you are using the default docker driver for minikube and set CALLBACK_URL_ROOT as described in the example dotenv file. If you are using a different driver such as virtualbox you may need to execute the following command to get the IP address minikube has bridged to localhost:
-
-```bash
-minikube ssh grep host.minikube.internal /etc/hosts | cut -f1
-```
-
-This should print out an IP address. Use this in your .env file to specify the `CALLBACK_URL_ROOT` value, e.g., `CALLBACK_URL_ROOT=http://192.168.65.2:4001`.
-
-### Run Harmony
-
-To run Harmony locally such that it reloads when files change (recommended during development), run
-
-```
-$ npm run start-dev
-```
-
-In production, we use `$ npm run start` which does the same but does not add the file watching and reloading behavior.
-
-You should see messages about the two applications listening on two ports, "frontend" and "backend."  The frontend application receives requests from users, while the backend application receives callbacks from services.
-
-### Add A Service
-
-Clone the Harmony service example repository into a peer directory of the main Harmony repo
-```
-$ cd ..
-$ git clone https://github.com/nasa/harmony-service-example.git
-```
-
-(minikube only) From the harmony-service-example project root, run
-```bash
-eval $(minikube docker-env)
-```
-
-This will set up the proper environment for building the image so that it may be used in minikube.
-
-Next run the following command to build and locally install the image:
-
-```bash
-./bin/build-image
-```
-
-This may take some time, but ultimately it will produce a local docker image tagged `harmonyservices/service-example:latest`.  You may choose to use another service appropriate to your collection if you have [adapted it to run in Harmony](docs/adapting-new-services.md).
-
-### Deploy Services
-
-To run service(s) you need to create a k8s deployment for each service. Only services currently listed in `tasks/service-runner/config/*.yaml` can be run. The docker images for each service must be available locally in order for the k8s deployment to succeed:
-- first follow the instructions in [Developing Services for Harmony](#developing-services-for-harmony)
-- then run `./bin/deploy-services` (deploys to k8s)
-
-### Connect A Client
-
-You should now be able to view the outputs of performing a simple transformation request.  Harmony has its own test collection
-set up for sanity checking harmony with the harmony-service-example backend.  This will fetch a granule from that collection converted to GeoTIFF:
-[http://localhost:3000/C1233800302-EEDTEST/ogc-api-coverages/1.0.0/collections/all/coverage/rangeset?granuleId=G1233800343-EEDTEST](http://localhost:3000/C1233800302-EEDTEST/ogc-api-coverages/1.0.0/collections/all/coverage/rangeset?granuleId=G1233800343-EEDTEST)
-
-You can also set up a WMS connection in [QGIS](https://qgis.org/en/site/about/index.html), for example, by placing the
-`http://localhost:3000/C1233800302-EEDTEST/wms` as the "URL" field input in the "Connection Details"
-dialog when adding a new WMS connection.  Thereafter, expanding the connection should provide a list of layers obtained through a
-GetCapabilities call to the test server, and double-clicking a layer should add it to a map, making a WMS call to retrieve an appropriate
-PNG from the test server.
-
-## Building and Publishing the Harmony Docker Image
-The Harmony Docker image can be built with the following command:
-```bash
-npm run build
-```
-
-The image can be deployed to DockerHub using the following commands:
-```bash
-npm run publish
-```
-## Contributing to Harmony
-
-We welcome Pull Requests from developers not on the Harmony
-team. Please follow the standard "Fork and Pull Request" workflow
-shown below.
-
-### Submitting a Pull Request
-
-If you are a developer on another team and would like to submit a Pull
-Request to this repo:
-
-1. Create a fork of the harmony repository.
-2. When ready, submit a PR from the fork's branch back to the harmony
-   master branch. Ideally name the PR with a Jira ticket name (e.g.,
-   HARMONY-314).
-3. The PR's 'build' tab should not show errors.
-
-## Additional Resources
->>>>>>> d2bdd6d9
 
 If you'd like to build a new service for Harmony, see [Adapting New Services](docs/guides/adapting-new-services.md). If you already have a service ready to test, read the [Testing Services](docs/testing-services.md) reference.