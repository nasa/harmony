import { Request, Response, NextFunction, Router } from 'express';
import { promises as fs } from 'fs';
import path from 'path';
import logger from '../../../../app/util/log';
import DataOperation from '../../../../app/models/data-operation';
import { createEncrypter, createDecrypter } from '../../../../app/util/crypto';
import { queryGranulesScrolling } from '../query';

const encrypter = createEncrypter(process.env.SHARED_SECRET_KEY);
const decrypter = createDecrypter(process.env.SHARED_SECRET_KEY);

export interface QueryCmrRequest {
  outputDir?: string;
  harmonyInput?: object;
  scrollId?: string;
  maxCmrGranules?: number;
<<<<<<< HEAD
=======
}

/**
 * Query the CMR as requested and create one or more STAC catalogs for the granule(s)
 * 
 * @param workReq - The request to be made to the CMR
 * @returns an empty promise
 */
export async function doWork(workReq: QueryCmrRequest): Promise<void> {
  const startTime = new Date().getTime();
  const operation = new DataOperation(workReq.harmonyInput, encrypter, decrypter);
  const { outputDir, scrollId } = workReq;
  const appLogger = logger.child({ application: 'query-cmr' });
  const timingLogger = appLogger.child({ requestId: operation.requestId });
  timingLogger.info('timing.query-cmr.start');
  await fs.mkdir(outputDir, { recursive: true });

  const catalogs = await queryGranulesScrolling(operation, scrollId);

  const catalogFilenames = [];
  const promises = catalogs.map(async (catalog, i) => {
    const relativeFilename = `catalog${i}.json`;
    const filename = path.join(outputDir, relativeFilename);
    catalogFilenames.push(relativeFilename);
    await catalog.write(filename, true);
  });

  const catalogListFilename = path.join(outputDir, 'batch-catalogs.json');
  const catalogCountFilename = path.join(outputDir, 'batch-count.txt');

  await Promise.all(promises);

  await fs.writeFile(catalogListFilename, JSON.stringify(catalogFilenames));
  await fs.writeFile(catalogCountFilename, catalogFilenames.length.toString());

  const durationMs = new Date().getTime() - startTime;
  timingLogger.info('timing.query-cmr.end', { durationMs });
>>>>>>> bd76bdea
}

/**
 * Handler for work requests
 * @param req - The request sent by the client
 * @param res - The response to send to the client
 * @param next - The next function in the call chain
 * @returns Resolves when the request is complete
 */
async function doWorkHandler(req: Request, res: Response, next: NextFunction): Promise<void> {
  try {
    const workReq: QueryCmrRequest = req.body;
<<<<<<< HEAD
    const operation = new DataOperation(workReq.harmonyInput, encrypter, decrypter);
    const timingLogger = appLogger.child({ requestId: operation.requestId });
    timingLogger.info('timing.query-cmr.start');
    await fs.mkdir(workReq.outputDir, { recursive: true });

    const catalogs = workReq.scrollId
      ? await queryGranulesScrolling(operation, workReq.scrollId, workReq.maxCmrGranules)
      : await queryGranules(
        operation,
        workReq.query as string[],
        workReq.pageSize,
        workReq.maxPages,
        workReq.batchSize,
      );

    const catalogFilenames = [];
    const promises = catalogs.map(async (catalog, i) => {
      const relativeFilename = `catalog${i}.json`;
      const filename = path.join(workReq.outputDir, relativeFilename);
      catalogFilenames.push(relativeFilename);
      await catalog.write(filename, true);
    });

    const catalogListFilename = path.join(workReq.outputDir, 'batch-catalogs.json');
    const catalogCountFilename = path.join(workReq.outputDir, 'batch-count.txt');

    await Promise.all(promises);

    await fs.writeFile(catalogListFilename, JSON.stringify(catalogFilenames));
    await fs.writeFile(catalogCountFilename, catalogFilenames.length.toString());
=======

    await doWork(workReq);
>>>>>>> bd76bdea

    res.status(200);
    res.send('OK');

  } catch (e) {
    res.status(500);
    next(e);
  }
}

/**
 *
 * @returns Router configured with service routes.
 */
export default function router(): Router {
  const result = Router();

  result.get('/liveness', async (req, res, _next: NextFunction): Promise<void> => {
    res.send('OK');
  });

  result.get('/readiness', async (req, res, _next: NextFunction): Promise<void> => {
    res.send('OK');
  });

  result.post('/work', doWorkHandler);

  return result;
}<|MERGE_RESOLUTION|>--- conflicted
+++ resolved
@@ -14,8 +14,6 @@
   harmonyInput?: object;
   scrollId?: string;
   maxCmrGranules?: number;
-<<<<<<< HEAD
-=======
 }
 
 /**
@@ -33,7 +31,7 @@
   timingLogger.info('timing.query-cmr.start');
   await fs.mkdir(outputDir, { recursive: true });
 
-  const catalogs = await queryGranulesScrolling(operation, scrollId);
+  const catalogs = await queryGranulesScrolling(operation, scrollId, workReq.maxCmrGranules);
 
   const catalogFilenames = [];
   const promises = catalogs.map(async (catalog, i) => {
@@ -53,7 +51,6 @@
 
   const durationMs = new Date().getTime() - startTime;
   timingLogger.info('timing.query-cmr.end', { durationMs });
->>>>>>> bd76bdea
 }
 
 /**
@@ -66,41 +63,8 @@
 async function doWorkHandler(req: Request, res: Response, next: NextFunction): Promise<void> {
   try {
     const workReq: QueryCmrRequest = req.body;
-<<<<<<< HEAD
-    const operation = new DataOperation(workReq.harmonyInput, encrypter, decrypter);
-    const timingLogger = appLogger.child({ requestId: operation.requestId });
-    timingLogger.info('timing.query-cmr.start');
-    await fs.mkdir(workReq.outputDir, { recursive: true });
-
-    const catalogs = workReq.scrollId
-      ? await queryGranulesScrolling(operation, workReq.scrollId, workReq.maxCmrGranules)
-      : await queryGranules(
-        operation,
-        workReq.query as string[],
-        workReq.pageSize,
-        workReq.maxPages,
-        workReq.batchSize,
-      );
-
-    const catalogFilenames = [];
-    const promises = catalogs.map(async (catalog, i) => {
-      const relativeFilename = `catalog${i}.json`;
-      const filename = path.join(workReq.outputDir, relativeFilename);
-      catalogFilenames.push(relativeFilename);
-      await catalog.write(filename, true);
-    });
-
-    const catalogListFilename = path.join(workReq.outputDir, 'batch-catalogs.json');
-    const catalogCountFilename = path.join(workReq.outputDir, 'batch-count.txt');
-
-    await Promise.all(promises);
-
-    await fs.writeFile(catalogListFilename, JSON.stringify(catalogFilenames));
-    await fs.writeFile(catalogCountFilename, catalogFilenames.length.toString());
-=======
 
     await doWork(workReq);
->>>>>>> bd76bdea
 
     res.status(200);
     res.send('OK');
