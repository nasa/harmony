--- conflicted
+++ resolved
@@ -538,13 +538,8 @@
       A service chain for applying the Harmony Metadata Annotator to HOSS/Maskfill
       output, producing CF compliant annotated NetCDF4 outputs. This service chain
       is also intended to be used for producing regridded outputs using the harmony-regridder
-<<<<<<< HEAD
-      and  to produce GeoTIFF outputs using net2cog.
-    data_operation_version: '0.22.0'
-=======
       and to produce GeoTIFF outputs using net2cog.
-    data_operation_version: '0.21.0'
->>>>>>> debe00d3
+    data_operation_version: '0.22.0'
     type:
       <<: *default-turbo-config
       params:
