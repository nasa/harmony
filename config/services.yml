# Order for each CMR endpoint in this file will reflect precedence of the service when
# multiple services handle a collection

# Default turbo configuration
x-turbo-config: &default-turbo-config
  name: turbo
  params: &default-turbo-params
    env: &default-turbo-env
      USE_LOCALSTACK: !Env ${USE_LOCALSTACK}
      LOCALSTACK_HOST: !Env ${BACKEND_HOST}
      AWS_DEFAULT_REGION: us-west-2
      STAGING_BUCKET: !Env ${STAGING_BUCKET}
      TEXT_LOGGER: !Env ${TEXT_LOGGER}
      BACKEND_HOST: !Env ${BACKEND_HOST}
      EDL_USERNAME: !Env ${EDL_USERNAME}
      EDL_PASSWORD: !Env ${EDL_PASSWORD}
      OAUTH_UID: !Env ${OAUTH_UID}
      OAUTH_PASSWORD: !Env ${OAUTH_PASSWORD}
      OAUTH_HOST: !Env ${OAUTH_HOST}
      OAUTH_CLIENT_ID: !Env ${OAUTH_CLIENT_ID}
      OAUTH_REDIRECT_URI: !Env ${OAUTH_REDIRECT_URI}
      FALLBACK_AUTHN_ENABLED: !Env ${FALLBACK_AUTHN_ENABLED}

https://cmr.earthdata.nasa.gov:
  - name: harmony/download
    description: Service that performs no processing, it only returns download links for all of the matched granules from the CMR.
    data_operation_version: "0.20.0"
    type:
      <<: *default-turbo-config
      params:
        <<: *default-turbo-params
        env:
          <<: *default-turbo-env
          STAGING_PATH: public/harmony/download
    maximum_sync_granules: 0
    capabilities:
      subsetting:
        bbox: false
        variable: false
        multiple_variable: false
      reprojection: false
      concatenation: false
      all_collections: true
      output_formats:
        - application/netcdf # Incorrect mime-type, remove when no longer needed
        - application/x-netcdf4
    steps:
      - image: !Env ${QUERY_CMR_IMAGE}
        is_sequential: true

  - name: giovanni-time-series-adapter
    description: |
      A service to compose the Giovanni URL for a time series and invoke Giovanni service to produce output file to visualize, analyze,
      and access vast amounts of Earth science remote sensing data without having to download the data.
    data_operation_version: "0.20.0"
    has_granule_limit: false
    # Replace the next two lines to default to synchronous once bearer tokens are supported by Giovanni
    # default_sync: true
    maximum_sync_granules: -1
    type:
      <<: *default-turbo-config
      params:
        <<: *default-turbo-params
        env:
          <<: *default-turbo-env
          STAGING_PATH: public/gesdisc/giovanni
    umm_s: S2739607260-GES_DISC
    collections:
      - id: C1276812830-GES_DISC
        variables:
<<<<<<< HEAD
          - V2548642027-GES_DISC
=======
        - V3171509330-GES_DISC
>>>>>>> 10f4ad1e
    capabilities:
      subsetting:
        temporal: true
        variable: true
        multiple_variable: false
      output_formats:
        - text/csv
    steps:
<<<<<<< HEAD
      - image: !Env ${GIOVANNI_ADAPTER_IMAGE}
        operations: ["variableSubset", "temporalSubset"]
=======
      - image: !Env ${GIOVANNI_TIME_SERIES_ADAPTER_IMAGE}
        operations: ['variableSubset', 'temporalSubset']
>>>>>>> 10f4ad1e

  - name: podaac/l2-subsetter
    description: |
      Implementation of the L2 swath subsetter based on python, xarray and netcdf4.

      * Works with Trajectory (1D) and Along track/across track data.
      * Works with NetCDF and HDF5 inputfiles
      * Variable subsetting supported
      * works with hierarchical groups
      Outputs netcdf4.
    data_operation_version: "0.20.0"
    type:
      <<: *default-turbo-config
      params:
        <<: *default-turbo-params
        env:
          <<: *default-turbo-env
          STAGING_PATH: public/podaac/l2-subsetter
    umm_s: S1962070864-POCLOUD
    capabilities:
      subsetting:
        temporal: true
        bbox: true
        variable: true
        shape: true
      output_formats:
        - application/netcdf # Incorrect mime-type, remove when no longer needed
        - application/x-netcdf4
    steps:
      - image: !Env ${QUERY_CMR_IMAGE}
        is_sequential: true
      - image: !Env ${PODAAC_L2_SUBSETTER_IMAGE}

  - name: podaac/concise
    description: |
      Service capabale of "concatenating" multiple netCDF files into a single netCDF files.
      The resulting file has an extra dimension with size equal to the number of input files where each slice in that dimension corresponds to the data from one of the inputs.
    data_operation_version: "0.20.0"
    type:
      <<: *default-turbo-config
      params:
        <<: *default-turbo-params
        env:
          <<: *default-turbo-env
          STAGING_PATH: public/podaac/concise
    umm_s: S2153799015-POCLOUD
    capabilities:
      concatenation: true
      concatenate_by_default: true
      subsetting:
        bbox: false
        variable: false
      output_formats:
        - application/netcdf # Incorrect mime-type, remove when no longer needed
        - application/x-netcdf4
    steps:
      - image: !Env ${QUERY_CMR_IMAGE}
        is_sequential: true
      - image: !Env ${PODAAC_CONCISE_IMAGE}
        is_batched: true
        operations: ["concatenate"]

  - name: podaac/l2-subsetter-concise
    description: |
      ### Chained Service of the PODAAC L2 swath subsetter and PODAAC concise services.

      #### PODAAC L2 swath subsetter
      * Works with Trajectory (1D) and Along track/across track data.
      * Works with NetCDF and HDF5 inputfiles
      * Variable subsetting supported
      * works with hierarchical groups
      Outputs netcdf4.

      #### PODAAC concise services
      Service capabale of "concatenating" multiple netCDF files into a single netCDF files.
      The resulting file has an extra dimension with size equal to the number of input files where each slice in that dimension corresponds to the data from one of the inputs.
    data_operation_version: "0.20.0"
    type:
      <<: *default-turbo-config
      params:
        <<: *default-turbo-params
        env:
          <<: *default-turbo-env
          STAGING_PATH: public/podaac/l2-subsetter-concise
    umm_s: S2800188133-POCLOUD
    capabilities:
      concatenation: true
      concatenate_by_default: true
      subsetting:
        temporal: true
        bbox: true
        variable: true
      output_formats:
        - application/netcdf # Incorrect mime-type, remove when no longer needed
        - application/x-netcdf4
    steps:
      - image: !Env ${QUERY_CMR_IMAGE}
        is_sequential: true
      - image: !Env ${PODAAC_L2_SUBSETTER_IMAGE}
        operations: ["spatialSubset", "variableSubset", "temporalSubset"]
        conditional:
          exists: ["spatialSubset", "variableSubset", "temporalSubset"]
      - image: !Env ${PODAAC_CONCISE_IMAGE}
        is_batched: true
        operations: ["concatenate"]
        conditional:
          exists: ["concatenate"]

  - name: sds/trajectory-subsetter
    description: |
      A service that supports L2 segmented trajectory (**not swath**) data.
      Currently uses the same C++ binary as is on-premises in SDPS, to offer variable, temporal, bounding box spatial and polygon spatial subsetting.
      **This subsetter also ensures valid segment indices and sizes following transformation.**
    data_operation_version: "0.20.0"
    type:
      <<: *default-turbo-config
      params:
        <<: *default-turbo-params
        env:
          <<: *default-turbo-env
          STAGING_PATH: public/sds/trajectory-subsetter
    umm_s: S2836723123-XYZ_PROV
    capabilities:
      subsetting:
        temporal: true
        bbox: true
        shape: true
        variable: true
      output_formats:
        - application/x-hdf
    steps:
      - image: !Env ${QUERY_CMR_IMAGE}
        is_sequential: true
      - image: !Env ${TRAJECTORY_SUBSETTER_IMAGE}
        operations:
          [
            "variableSubset",
            "spatialSubset",
            "shapefileSubset",
            "temporalSubset",
          ]

  - name: sds/HOSS-geographic
    description: |
      A service that currently supports L3/L4 geographically gridded collections, offering variable, temporal, named dimension, bounding box spatial and shape file spatial subsetting.

      Accesses NetCDF-4 files hosted in Hyrax cloud service (OPeNDAP), and retrieves the requested list of variables,
      plus all those that are required to support meaningful downstream operations upon those data (e.g. associated coordinate variables).

      This service is currently operated from the same Docker image as the sds/variable-subsetter service.
    data_operation_version: "0.20.0"
    type:
      <<: *default-turbo-config
      params:
        <<: *default-turbo-params
        env:
          <<: *default-turbo-env
          STAGING_PATH: public/sds/HOSS-geographic
    umm_s: S2164732315-XYZ_PROV
    capabilities:
      subsetting:
        temporal: true
        bbox: true
        dimension: true
        shape: true
        variable: true
      output_formats:
        - application/netcdf # Incorrect mime-type, remove when no longer needed
        - application/x-netcdf4
    steps:
      - image: !Env ${QUERY_CMR_IMAGE}
        is_sequential: true
      - image: !Env ${HOSS_IMAGE}
        operations:
          [
            "variableSubset",
            "spatialSubset",
            "dimensionSubset",
            "shapefileSubset",
            "temporalSubset",
          ]
      - image: !Env ${SDS_MASKFILL_IMAGE}
        operations: ["shapefileSubset"]
        conditional:
          exists: ["shapefileSubset"]

  - name: sds/HOSS-projection-gridded
    description: |
      A service that currently supports L3/L4 projection-gridded collections, offering variable, temporal, named dimension, bounding box spatial and shape file spatial subsetting.

      Accesses NetCDF-4 files hosted in Hyrax cloud service (OPeNDAP), and retrieves the requested list of variables,
      plus all those that are required to support meaningful downstream operations upon those data (e.g. associated coordinate variables).

      This service is currently operated from the same Docker image as the sds/variable-subsetter service.
    data_operation_version: "0.20.0"
    type:
      <<: *default-turbo-config
      params:
        <<: *default-turbo-params
        env:
          <<: *default-turbo-env
          STAGING_PATH: public/sds/HOSS-projection-gridded
    umm_s: S2300730272-XYZ_PROV
    capabilities:
      subsetting:
        temporal: true
        bbox: true
        dimension: true
        shape: true
        variable: true
      output_formats:
        - application/netcdf # Incorrect mime-type, remove when no longer needed
        - application/x-netcdf4
    steps:
      - image: !Env ${QUERY_CMR_IMAGE}
        is_sequential: true
      - image: !Env ${HOSS_IMAGE}
        operations:
          [
            "variableSubset",
            "spatialSubset",
            "dimensionSubset",
            "shapefileSubset",
            "temporalSubset",
          ]
      - image: !Env ${SDS_MASKFILL_IMAGE}
        operations: ["shapefileSubset", "spatialSubset"]
        conditional:
          exists: ["shapefileSubset", "spatialSubset"]

  - name: ldds/subset-band-name
    description: |
      Subset by Band and Name service capable of subsetting HDF4/HDF-EOS2 SDS variables by name and band.
    data_operation_version: "0.20.0"
    type:
      <<: *default-turbo-config
      params:
        <<: *default-turbo-params
        env:
          <<: *default-turbo-env
          STAGING_PATH: public/ldds/subset-band-name
    umm_s: S3269314724-LAADS
    maximum_sync_granules: 0
    capabilities:
      subsetting:
        variable: true
        multiple_variable: true
      output_formats:
        - application/x-hdf
    steps:
      - image: !Env ${QUERY_CMR_IMAGE}
        is_sequential: true
      - image: !Env ${SUBSET_BAND_NAME_IMAGE}

  - name: ldds/geoloco
    description: |
      Service capable of reprojecting, resampling, regridding, and spatial and SDS subsetting HDF4/HDF-EOS2 SDS variables.
      The wrapper also retrieves the geolocation file name from the input file Core Metadata and downloads it from S3.
      Works with L1B-L4 granules (L1B and L2 granule SDSs are automatically regridded with default setting granule resolution
          and geographic projection).
    data_operation_version: "0.20.0"
    type:
      <<: *default-turbo-config
      params:
        <<: *default-turbo-params
        env:
          <<: *default-turbo-env
          STAGING_PATH: public/ldds/geoloco
    umm_s: S2951645688-LAADS
    maximum_sync_granules: 0
    capabilities:
      subsetting:
        bbox: true
        variable: true
        multiple_variable: true
      output_formats:
        - application/x-hdf
      reprojection: true
    steps:
      - image: !Env ${QUERY_CMR_IMAGE}
        is_sequential: true
      - image: !Env ${GEOLOCO_IMAGE}

  - name: net2cog
    description: |
      Converts NetCDF files to COG. Includes extension for running in NASA Harmony. https://github.com/podaac/net2cog
    data_operation_version: "0.20.0"
    type:
      <<: *default-turbo-config
      params:
        <<: *default-turbo-params
        env:
          <<: *default-turbo-env
          STAGING_PATH: public/harmony/net2cog
    umm_s: S3177988677-POCLOUD
    capabilities:
      subsetting:
        variable: true
      output_formats:
        # According to https://github.com/opengeospatial/CloudOptimizedGeoTIFF/issues/1 "image/tiff; application=geotiff; profile=cloud-optimized" is the media type that should be used for COG.
        # pystac agrees https://pystac.readthedocs.io/en/stable/api/media_type.html
        # Harmony only matches on the part before the first semi-colon
        - image/tiff
    steps:
      - image: !Env ${QUERY_CMR_IMAGE}
        is_sequential: true
      - image: !Env ${NET2COG_IMAGE}

  - name: nasa/harmony-gdal-adapter
    description: |
      Service translating Harmony operations to GDAL commands.
      Supports spatial bounding box, temporal, variable, and shapefile, reprojection,
      and output to NetCDF4 or COG.
      Operates on input file types supported by GDAL (most EOSDIS data).
      Most operations assume L3 data, though it is likely that some work on L2.
    data_operation_version: "0.20.0"
    type:
      <<: *default-turbo-config
      params:
        <<: *default-turbo-params
        env:
          <<: *default-turbo-env
          STAGING_PATH: public/nasa/harmony-gdal-adapter
    umm_s: S2606110201-XYZ_PROV
    capabilities:
      subsetting:
        temporal: true
        shape: true
        bbox: true
        variable: true
        multiple_variable: true
      output_formats:
        - application/x-netcdf4
        - image/tiff
      reprojection: true
    steps:
      - image: !Env ${QUERY_CMR_IMAGE}
        is_sequential: true
      - image: !Env ${HARMONY_GDAL_ADAPTER_IMAGE}

  - name: sds/HyBIG
    description: |
      The Harmony Browse Image Generator (HyBIG) supports the conversion of
      GeoTIFF inputs to Global Imagery Browse Services (GIBS) compatible PNG or
      JPEG outputs. This includes, where necessary, conversion to a GIBS
      supported Coordinate Reference System (CRS). Other projections can be
      requested, but will not be compatible with GIBS.
    data_operation_version: "0.18.0"
    type:
      <<: *default-turbo-config
      params:
        <<: *default-turbo-params
        env:
          <<: *default-turbo-env
          STAGING_PATH: public/sds/hybig
    umm_s: S2697183066-XYZ_PROV
    capabilities:
      subsetting:
        bbox: false
        shape: false
        temporal: false
        variable: true
        multiple_variable: false
      output_formats:
        - image/png
        - image/jpeg
      reprojection: true
    steps:
      - image: !Env ${QUERY_CMR_IMAGE}
      - image: !Env ${HYBIG_IMAGE}

  - name: harmony/netcdf-to-zarr
    description: |
      Converts NetCDF4 files to the Zarr format as faithfully as possible, preserving metadata.
      The service attempts to optimize chunking in both time and space via heuristic algorithm in the output Zarr store.
    data_operation_version: "0.20.0"
    type:
      <<: *default-turbo-config
      params:
        <<: *default-turbo-params
        env:
          <<: *default-turbo-env
          STAGING_PATH: public/harmony/netcdf-to-zarr
    umm_s: S2839491596-XYZ_PROV
    maximum_sync_granules: 0
    capabilities:
      concatenation: true
      concatenate_by_default: false
      subsetting:
        variable: false
      output_formats:
        - application/x-zarr
    steps:
      - image: !Env ${QUERY_CMR_IMAGE}
        is_sequential: true
      - image: !Env ${HARMONY_NETCDF_TO_ZARR_IMAGE}
        is_batched: false
        operations: ["reformat", "concatenate"]

  - name: l2-subsetter-batchee-stitchee-concise
    description: |
      ### Subsetter And Multi-dimensional Batched Aggregation in Harmony (SAMBAH)
      Chained Service of the L2-subsetter, Batchee, STITCHEE, and CONCISE services.
      Additional documentation [here](https://stitchee.readthedocs.io/en/latest/sambah_readme/).
      #### L2 swath subsetter (L2-subsetter)
      * Works with trajectory (1D) and along track/across track data.
      * Works with netCDF and HDF5 input files.
      * Supports variable subsetting.
      * Supports temporal subsetting.
      * Supports shape subsetting
      * Works with hierarchical groups.
      * Outputs netCDF4.
      #### Batchee
      * Service groups together filenames so that further operations (such as concatenation) can be performed separately on each group of files.
      #### STITCH by Extending a dimEnsion (Stitchee)
      * Service concatenates a group of netCDF data files along an existing dimension.
      #### CONCatenation SErvice (CONCISE)
      * Service capable of "concatenating" multiple netCDF files into a single netCDF file.
      The resulting file has an extra dimension with size equal to the number of input files, where each slice in that dimension corresponds to the data from one of the input files.

    data_operation_version: "0.20.0"
    type:
      <<: *default-turbo-config
      params:
        <<: *default-turbo-params
        env:
          <<: *default-turbo-env
          STAGING_PATH: public/asdc-trade/l2-subsetter-batchee-stitchee-concise
    umm_s: S2940253910-LARC_CLOUD
    capabilities:
      concatenation: true
      concatenate_by_default: false
      extend: true
      default_extend_dimensions: ["mirror_step"]
      subsetting:
        bbox: true
        variable: true
        temporal: true
        shape: true
      output_formats:
        - application/netcdf4
      reprojection: false
    steps:
      - image: !Env ${QUERY_CMR_IMAGE}
        is_sequential: true
      - image: !Env ${PODAAC_L2_SUBSETTER_IMAGE}
        operations:
          [
            "spatialSubset",
            "shapefileSubset",
            "variableSubset",
            "temporalSubset",
          ]
        conditional:
          exists:
            [
              "spatialSubset",
              "shapefileSubset",
              "variableSubset",
              "temporalSubset",
            ]
        extra_args:
          cut: false
      - image: !Env ${BATCHEE_IMAGE}
        operations: ["concatenate"]
        conditional:
          exists: ["concatenate"]
      - image: !Env ${STITCHEE_IMAGE}
        operations: ["extend"]
        conditional:
          exists: ["concatenate"]
      - image: !Env ${PODAAC_CONCISE_IMAGE}
        is_batched: true
        operations: ["concatenate"]
        conditional:
          exists: ["concatenate"]

  - name: harmony/service-example
    description: |
      Reference service that can be used to perform most operations supported by Harmony.
      Useful for testing new API features end-to-end on example data but not meant for production use.
    data_operation_version: "0.20.0"
    type:
      <<: *default-turbo-config
      params:
        <<: *default-turbo-params
        env:
          <<: *default-turbo-env
          STAGING_PATH: public/harmony/service-example
    umm_s: S2685815868-XYZ_PROV
    capabilities:
      subsetting:
        bbox: true
        variable: true
        multiple_variable: true
      output_formats:
        - image/tiff
        - image/png
        - image/gif
      reprojection: true
    steps:
      - image: !Env ${QUERY_CMR_IMAGE}
        is_sequential: true
      - image: !Env ${HARMONY_SERVICE_EXAMPLE_IMAGE}

  - name: asf/opera-rtc-s1-browse
    description: Service that generates GIBS-compliant browse imagery for the OPERA_L2_RTC-S1 collection
    data_operation_version: '0.20.0'
    type:
      <<: *default-turbo-config
      params:
        <<: *default-turbo-params
        env:
          <<: *default-turbo-env
          STAGING_PATH: public/asf/opera-rtc-s1-browse
    umm_s: S3295265807-ASF
    maximum_sync_granules: 0
    capabilities:
      concatenation: false
      subsetting:
        bbox: false
        variable: false
        temporal: false
      output_formats:
        - image/png
      reprojection: true
    steps:
      - image: !Env ${QUERY_CMR_IMAGE}
      - image: !Env ${OPERA_RTC_S1_BROWSE_IMAGE}
      - image: !Env ${HYBIG_IMAGE}

https://cmr.uat.earthdata.nasa.gov:
  - name: harmony/download
    description: Service that performs no processing, it only returns download links for all of the matched granules from the CMR.
    data_operation_version: "0.20.0"
    type:
      <<: *default-turbo-config
      params:
        <<: *default-turbo-params
        env:
          <<: *default-turbo-env
          STAGING_PATH: public/harmony/download
    maximum_sync_granules: 0
    capabilities:
      subsetting:
        bbox: false
        variable: false
        multiple_variable: false
      reprojection: false
      concatenation: false
      all_collections: true
      output_formats:
        - application/netcdf # Incorrect mime-type, remove when no longer needed
        - application/x-netcdf4
    steps:
      - image: !Env ${QUERY_CMR_IMAGE}
        is_sequential: true

  - name: ldds/subset-band-name
    description: |
      Subset by Band and Name service capable of subsetting HDF4/HDF-EOS2 SDS variables by name and band.
    data_operation_version: "0.20.0"
    type:
      <<: *default-turbo-config
      params:
        <<: *default-turbo-params
        env:
          <<: *default-turbo-env
          STAGING_PATH: public/ldds/subset-band-name
    umm_s: S1261503923-LAADSCDUAT
    maximum_sync_granules: 0
    capabilities:
      subsetting:
        variable: true
        multiple_variable: true
      output_formats:
        - application/x-hdf
    steps:
      - image: !Env ${QUERY_CMR_IMAGE}
        is_sequential: true
      - image: !Env ${SUBSET_BAND_NAME_IMAGE}

  - name: ldds/geoloco
    description: |
      Service capable of reprojecting, resampling, regridding, and spatial and SDS subsetting HDF4/HDF-EOS2 SDS variables.
      The wrapper also retrieves the geolocation file name from the input file Core Metadata and downloads it from S3.
      Works with L1B-L4 granules (L1B and L2 granule SDSs are automatically regridded with default setting granule resolution
          and geographic projection).
    data_operation_version: "0.20.0"
    type:
      <<: *default-turbo-config
      params:
        <<: *default-turbo-params
        env:
          <<: *default-turbo-env
          STAGING_PATH: public/ldds/geoloco
    umm_s: S1259233619-LAADSCDUAT
    maximum_sync_granules: 0
    capabilities:
      subsetting:
        bbox: true
        variable: true
        multiple_variable: true
      output_formats:
        - application/x-hdf
      reprojection: true
    steps:
      - image: !Env ${QUERY_CMR_IMAGE}
        is_sequential: true
      - image: !Env ${GEOLOCO_IMAGE}

  - name: giovanni-time-series-adapter
    description: |
      A service to compose the Giovanni URL for a time series and invoke Giovanni service to produce output file to visualize, analyze,
      and access vast amounts of Earth science remote sensing data without having to download the data.
    data_operation_version: "0.20.0"
    has_granule_limit: false
    # Replace the next two lines to default to synchronous once bearer tokens are supported by Giovanni
    # default_sync: true
    maximum_sync_granules: -1
    type:
      <<: *default-turbo-config
      params:
        <<: *default-turbo-params
        env:
          <<: *default-turbo-env
          STAGING_PATH: public/gesdisc/giovanni
    umm_s: S1258984104-GES_DISC
    collections:
      - id: C1215802935-GES_DISC
        variables:
<<<<<<< HEAD
          - V1256306287-GES_DISC
=======
        - V1268438218-GES_DISC
>>>>>>> 10f4ad1e
    capabilities:
      subsetting:
        temporal: true
        variable: true
        multiple_variable: false
      output_formats:
        - text/csv
    steps:
<<<<<<< HEAD
      - image: !Env ${GIOVANNI_ADAPTER_IMAGE}
        operations: ["variableSubset", "temporalSubset"]
=======
      - image: !Env ${GIOVANNI_TIME_SERIES_ADAPTER_IMAGE}
        operations: ['variableSubset', 'temporalSubset']
>>>>>>> 10f4ad1e

  - name: podaac/l2-subsetter
    description: |
      Implementation of the L2 swath subsetter based on python, xarray and netcdf4.

      * Works with Trajectory (1D) and Along track/across track data.
      * Works with NetCDF and HDF5 inputfiles
      * Variable subsetting supported
      * works with hierarchical groups
      Outputs netcdf4.
    data_operation_version: "0.20.0"
    type:
      <<: *default-turbo-config
      params:
        <<: *default-turbo-params
        env:
          <<: *default-turbo-env
          STAGING_PATH: public/podaac/l2-subsetter
    umm_s: S1234899453-POCLOUD
    capabilities:
      subsetting:
        temporal: true
        bbox: true
        variable: true
        shape: true
      output_formats:
        - application/netcdf # Incorrect mime-type, remove when no longer needed
        - application/x-netcdf4
    steps:
      - image: !Env ${QUERY_CMR_IMAGE}
        is_sequential: true
      - image: !Env ${PODAAC_L2_SUBSETTER_IMAGE}

  - name: podaac/concise
    description: |
      Service capabale of "concatenating" multiple netCDF files into a single netCDF files.
      The resulting file has an extra dimension with size equal to the number of input files where each slice in that dimension corresponds to the data from one of the inputs.
    data_operation_version: "0.20.0"
    type:
      <<: *default-turbo-config
      params:
        <<: *default-turbo-params
        env:
          <<: *default-turbo-env
          STAGING_PATH: public/podaac/concise
    umm_s: S1242328818-POCLOUD
    capabilities:
      concatenation: true
      concatenate_by_default: true
      subsetting:
        bbox: false
        variable: false
      output_formats:
        - application/netcdf # Incorrect mime-type, remove when no longer needed
        - application/x-netcdf4
    steps:
      - image: !Env ${QUERY_CMR_IMAGE}
        is_sequential: true
      - image: !Env ${PODAAC_CONCISE_IMAGE}
        is_batched: true
        operations: ["concatenate"]

  - name: podaac/l2-subsetter-concise
    description: |
      ### Chained Service of the PODAAC L2 swath subsetter and PODAAC concise services.

      #### PODAAC L2 swath subsetter
      * Works with Trajectory (1D) and Along track/across track data.
      * Works with NetCDF and HDF5 inputfiles
      * Variable subsetting supported
      * works with hierarchical groups
      Outputs netcdf4.

      #### PODAAC concise service
      Service capabale of "concatenating" multiple netCDF files into a single netCDF files.
      The resulting file has an extra dimension with size equal to the number of input files where each slice in that dimension corresponds to the data from one of the inputs.
    data_operation_version: "0.20.0"
    type:
      <<: *default-turbo-config
      params:
        <<: *default-turbo-params
        env:
          <<: *default-turbo-env
          STAGING_PATH: public/podaac/l2-subsetter-concise
    umm_s: S1261068840-POCLOUD
    capabilities:
      concatenation: true
      concatenate_by_default: true
      subsetting:
        temporal: true
        bbox: true
        variable: true
      output_formats:
        - application/netcdf # Incorrect mime-type, remove when no longer needed
        - application/x-netcdf4
    steps:
      - image: !Env ${QUERY_CMR_IMAGE}
        is_sequential: true
      - image: !Env ${PODAAC_L2_SUBSETTER_IMAGE}
        operations: ["spatialSubset", "variableSubset", "temporalSubset"]
        conditional:
          exists: ["spatialSubset", "variableSubset", "temporalSubset"]
      - image: !Env ${PODAAC_CONCISE_IMAGE}
        is_batched: true
        operations: ["concatenate"]
        conditional:
          exists: ["concatenate"]

  - name: sds/swath-projector
    description: |
      Takes NetCDF-4 input files and projects input swath variables to an output grid.
      Target CRS, output grid dimensions, extents and/or resolutions can be specified in the Harmony request.
    data_operation_version: "0.20.0"
    type:
      <<: *default-turbo-config
      params:
        <<: *default-turbo-params
        env:
          <<: *default-turbo-env
          STAGING_PATH: public/sds/swath-projector
    umm_s: S1237974711-EEDTEST
    capabilities:
      subsetting:
        bbox: false
        variable: false
      output_formats:
        - application/netcdf # Incorrect mime-type, remove when no longer needed
        - application/x-netcdf4
      reprojection: true
    steps:
      - image: !Env ${QUERY_CMR_IMAGE}
        is_sequential: true
      - image: !Env ${SWATH_PROJECTOR_IMAGE}

  - name: sds/harmony-regridder
    description: |
      The Harmony Regridding Service for L3/L4 collections
    data_operation_version: "0.20.0"
    type:
      <<: *default-turbo-config
      params:
        <<: *default-turbo-params
        env:
          <<: *default-turbo-env
          STAGING_PATH: public/sds/harmony-regridder
    umm_s: S1256563664-EEDTEST
    capabilities:
      subsetting:
        bbox: false
        shape: false
        variable: false
      output_formats:
        - application/netcdf # Incorrect mime-type, remove when no longer needed
        - application/x-netcdf4
      reprojection: true
    steps:
      - image: !Env ${QUERY_CMR_IMAGE}
        is_sequential: true
      - image: !Env ${HARMONY_REGRIDDER_IMAGE}

  - name: sds/variable-subsetter
    description: |
      The Variable Subsetter provides _only_ variable subsetting.
      Accesses NetCDF-4 files hosted in Hyrax cloud service (OPeNDAP), and retrieves the requested list of variables,
      plus all those that are required to support meaningful downstream operations upon those data (e.g. associated coordinate variables).
    data_operation_version: "0.20.0"
    type:
      <<: *default-turbo-config
      params:
        <<: *default-turbo-params
        env:
          <<: *default-turbo-env
          STAGING_PATH: public/sds/variable-subsetter
    umm_s: S1237976118-EEDTEST
    capabilities:
      subsetting:
        bbox: false
        shape: false
        variable: true
      output_formats:
        - application/netcdf # Incorrect mime-type, remove when no longer needed
        - application/x-netcdf4
    steps:
      - image: !Env ${QUERY_CMR_IMAGE}
        is_sequential: true
      - image: !Env ${HOSS_IMAGE}
        operations: ["variableSubset"]

  - name: sds/maskfill
    description: |
      The service takes input HDF-5 or GeoTIFF file and GeoJSON shape file,
      masks science (non-coordinate) variables such that pixel values outside of the GeoJSON shape are set to a fill value.
    data_operation_version: "0.20.0"
    type:
      <<: *default-turbo-config
      params:
        <<: *default-turbo-params
        env:
          <<: *default-turbo-env
          STAGING_PATH: public/sds/maskfill
    umm_s: S1240151795-EEDTEST
    capabilities:
      subsetting:
        shape: true
    steps:
      - image: !Env ${QUERY_CMR_IMAGE}
        is_sequential: true
      - image: !Env ${SDS_MASKFILL_IMAGE}

  - name: sds/trajectory-subsetter
    description: |
      A service that supports L2 segmented trajectory (**not swath**) data.
      Currently uses the same C++ binary as is on-premises in SDPS, to offer variable, temporal, bounding box spatial and polygon spatial subsetting.
      **This subsetter also ensures valid segment indices and sizes following transformation.**
    data_operation_version: "0.20.0"
    type:
      <<: *default-turbo-config
      params:
        <<: *default-turbo-params
        env:
          <<: *default-turbo-env
          STAGING_PATH: public/sds/trajectory-subsetter
    umm_s: S1242315633-EEDTEST
    capabilities:
      subsetting:
        temporal: true
        bbox: true
        shape: true
        variable: true
      output_formats:
        - application/x-hdf
    steps:
      - image: !Env ${QUERY_CMR_IMAGE}
        is_sequential: true
      - image: !Env ${TRAJECTORY_SUBSETTER_IMAGE}
        operations:
          [
            "variableSubset",
            "spatialSubset",
            "shapefileSubset",
            "temporalSubset",
          ]

  # This is an example service and backend from example/http-backend.js mounted by
  # the frontend callback server.
  # EOSS Example: curl -Lnbj 'http://localhost:3000/C1104-PVC_TS2/eoss/0.2.0/items/G1216319051-PVC_TS2'
  - name: harmony/example
    description: |
      An example service for testing harmony http service integration. This service isn't docker-based or make GDAL calls - it does not actually do anything with the data files.
    data_operation_version: "0.20.0"
    enabled: !Env ${EXAMPLE_SERVICES}
    type:
      name: http
      params:
        url: http://127.0.0.1:4000/example/harmony
    umm_s: S1233603903-EEDTEST
    capabilities:
      subsetting:
        variable: true
        bbox: true
      output_formats:
        - image/tiff
      reprojection: true

  - name: net2cog
    description: |
      Converts NetCDF files to COG. Includes extension for running in NASA Harmony. https://github.com/podaac/net2cog
    data_operation_version: "0.20.0"
    type:
      <<: *default-turbo-config
      params:
        <<: *default-turbo-params
        env:
          <<: *default-turbo-env
          STAGING_PATH: public/harmony/net2cog
    umm_s: S1268612173-POCLOUD
    capabilities:
      subsetting:
        variable: true
      output_formats:
        # According to https://github.com/opengeospatial/CloudOptimizedGeoTIFF/issues/1 "image/tiff; application=geotiff; profile=cloud-optimized" is the media type that should be used for COG.
        # pystac agrees https://pystac.readthedocs.io/en/stable/api/media_type.html
        # Harmony only matches on the part before the first semi-colon
        - image/tiff
    steps:
      - image: !Env ${QUERY_CMR_IMAGE}
        is_sequential: true
      - image: !Env ${NET2COG_IMAGE}

  - name: nasa/harmony-gdal-adapter
    description: |
      Service translating Harmony operations to GDAL commands.
      Supports spatial bounding box, temporal, variable, and shapefile, reprojection,
      and output to NetCDF4 or COG.
      Operates on input file types supported by GDAL (most EOSDIS data).
      Most operations assume L3 data, though it is likely that some work on L2.
    data_operation_version: "0.20.0"
    type:
      <<: *default-turbo-config
      params:
        <<: *default-turbo-params
        env:
          <<: *default-turbo-env
          STAGING_PATH: public/nasa/harmony-gdal-adapter
    umm_s: S1245787332-EEDTEST
    capabilities:
      subsetting:
        temporal: true
        shape: true
        bbox: true
        variable: true
        multiple_variable: true
      output_formats:
        - application/x-netcdf4
        - image/tiff
      reprojection: true
    steps:
      - image: !Env ${QUERY_CMR_IMAGE}
        is_sequential: true
      - image: !Env ${HARMONY_GDAL_ADAPTER_IMAGE}

  - name: sds/HyBIG
    description: |
      The Harmony Browse Image Generator (HyBIG) supports the conversion of
      GeoTIFF inputs to Global Imagery Browse Services (GIBS) compatible PNG or
      JPEG outputs. This includes, where necessary, conversion to a GIBS
      supported Coordinate Reference System (CRS). Other projections can be
      requested, but will not be compatible with GIBS.
    data_operation_version: "0.20.0"
    type:
      <<: *default-turbo-config
      params:
        <<: *default-turbo-params
        env:
          <<: *default-turbo-env
          STAGING_PATH: public/sds/hybig
    umm_s: S1257776354-EEDTEST
    capabilities:
      subsetting:
        bbox: false
        shape: false
        temporal: false
        variable: true
        multiple_variable: false
      output_formats:
        - image/png
        - image/jpeg
      reprojection: true
    steps:
      - image: !Env ${QUERY_CMR_IMAGE}
        is_sequential: true
      - image: !Env ${HYBIG_IMAGE}

  - name: sds/harmony-smap-l2-gridder
    description: |
      Harmony SMAP L2 Gridding Service. Takes L2G trajectories and reformats the data into the appropriate gridded output.
    data_operation_version: '0.20.0'
    type:
      <<: *default-turbo-config
      params:
        <<: *default-turbo-params
        env:
          <<: *default-turbo-env
          STAGING_PATH: public/sds/harmony-smap-l2-gridder
    umm_s: S1272606802-EEDTEST
    capabilities:
      concatenation: false
      subsetting:
        bbox: false
        variable: false
        temporal: false
      output_formats:
        - application/x-netcdf4
      reprojection: true
    steps:
      - image: !Env ${QUERY_CMR_IMAGE}
        is_sequential: true
      - image: !Env ${HARMONY_SMAP_L2_GRIDDER_IMAGE}

  # CHAINED SERVICES BELOW HERE
  - name: sds/HOSS-geographic
    description: |
      A service that currently supports L3/L4 geographically gridded collections, offering variable, temporal, named dimension, bounding box spatial and shape file spatial subsetting.

      Accesses NetCDF-4 files hosted in Hyrax cloud service (OPeNDAP), and retrieves the requested list of variables,
      plus all those that are required to support meaningful downstream operations upon those data (e.g. associated coordinate variables).

      This service is currently operated from the same Docker image as the sds/variable-subsetter service.
    data_operation_version: "0.20.0"
    type:
      <<: *default-turbo-config
      params:
        <<: *default-turbo-params
        env:
          <<: *default-turbo-env
          STAGING_PATH: public/sds/HOSS-geographic
    umm_s: S1240682712-EEDTEST
    capabilities:
      subsetting:
        temporal: true
        bbox: true
        dimension: true
        shape: true
        variable: true
      output_formats:
        - application/netcdf # Incorrect mime-type, remove when no longer needed
        - application/x-netcdf4
    steps:
      - image: !Env ${QUERY_CMR_IMAGE}
        is_sequential: true
      - image: !Env ${HOSS_IMAGE}
        operations:
          [
            "variableSubset",
            "spatialSubset",
            "dimensionSubset",
            "shapefileSubset",
            "temporalSubset",
          ]
      - image: !Env ${SDS_MASKFILL_IMAGE}
        operations: ["shapefileSubset"]
        conditional:
          exists: ["shapefileSubset"]

  - name: sds/HOSS-projection-gridded
    description: |
      A service that currently supports L3/L4 projection-gridded collections, offering variable, temporal, named dimension, bounding box spatial and shape file spatial subsetting.

      Accesses NetCDF-4 files hosted in Hyrax cloud service (OPeNDAP), and retrieves the requested list of variables,
      plus all those that are required to support meaningful downstream operations upon those data (e.g. associated coordinate variables).

      This service is currently operated from the same Docker image as the sds/variable-subsetter service.
    data_operation_version: "0.20.0"
    type:
      <<: *default-turbo-config
      params:
        <<: *default-turbo-params
        env:
          <<: *default-turbo-env
          STAGING_PATH: public/sds/HOSS-projection-gridded
    umm_s: S1245117629-EEDTEST
    capabilities:
      subsetting:
        temporal: true
        bbox: true
        dimension: true
        shape: true
        variable: true
      output_formats:
        - application/netcdf # Incorrect mime-type, remove when no longer needed
        - application/x-netcdf4
    steps:
      - image: !Env ${QUERY_CMR_IMAGE}
        is_sequential: true
      - image: !Env ${HOSS_IMAGE}
        operations:
          [
            "variableSubset",
            "spatialSubset",
            "dimensionSubset",
            "shapefileSubset",
            "temporalSubset",
          ]
      - image: !Env ${SDS_MASKFILL_IMAGE}
        operations: ["shapefileSubset", "spatialSubset"]
        conditional:
          exists: ["shapefileSubset", "spatialSubset"]

  - name: harmony/netcdf-to-zarr
    description: |
      Converts NetCDF4 files to the Zarr format as faithfully as possible, preserving metadata.
      The service attempts to optimize chunking in both time and space via heuristic algorithm in the output Zarr store.
    data_operation_version: "0.20.0"
    type:
      <<: *default-turbo-config
      params:
        <<: *default-turbo-params
        env:
          <<: *default-turbo-env
          STAGING_PATH: public/harmony/netcdf-to-zarr
    umm_s: S1237980031-EEDTEST
    maximum_sync_granules: 0
    capabilities:
      concatenation: true
      concatenate_by_default: false
      subsetting:
        variable: false
      output_formats:
        - application/x-zarr
    steps:
      - image: !Env ${QUERY_CMR_IMAGE}
        is_sequential: true
      - image: !Env ${HARMONY_NETCDF_TO_ZARR_IMAGE}
        is_batched: false
        operations: ["reformat", "concatenate"]

  - name: harmony/podaac-l2-subsetter-netcdf-to-zarr
    description: |
      ### Chained Service of the PODAAC L2 swath subsetter and Harmony netcdf-to-zarr services.

      #### PODAAC L2 swath subsetter
      * Works with Trajectory (1D) and Along track/across track data.
      * Works with NetCDF and HDF5 inputfiles
      * Variable subsetting supported
      * works with hierarchical groups
      Outputs netcdf4.

      #### Harmony netcdf-to-zarr service
      Converts NetCDF4 files to the Zarr format as faithfully as possible, preserving metadata.
      The service attempts to optimize chunking in both time and space via heuristic algorithm in the output Zarr store.
    data_operation_version: "0.20.0"
    type:
      <<: *default-turbo-config
      params:
        <<: *default-turbo-params
        env:
          <<: *default-turbo-env
          STAGING_PATH: public/harmony/podaac-l2-subsetter-netcdf-to-zarr
    maximum_sync_granules: 0
    umm_s: S1239265626-EEDTEST
    capabilities:
      concatenation: true
      concatenate_by_default: false
      subsetting:
        temporal: true
        bbox: true
        variable: true
      output_formats:
        - application/x-zarr
    steps:
      - image: !Env ${QUERY_CMR_IMAGE}
        is_sequential: true
      - image: !Env ${PODAAC_L2_SUBSETTER_IMAGE}
        operations: ["spatialSubset", "variableSubset", "temporalSubset"]
        conditional:
          exists: ["spatialSubset", "variableSubset", "temporalSubset"]
      - image: !Env ${HARMONY_NETCDF_TO_ZARR_IMAGE}
        is_batched: false
        operations: ["reformat", "concatenate"]
        conditional:
          format: ["application/x-zarr"]

  - name: harmony/swath-projector-netcdf-to-zarr
    description: |
      ### Chained Service of the SDS Swath Projection and Harmony netcdf-to-zarr services.

      #### SDS Swath Projector service
      Takes NetCDF-4 input files and projects input swath variables to an output grid.
      Target CRS, output grid dimensions, extents and/or resolutions can be specified in the Harmony request.

      #### Harmony netcdf-to-zarr service
      Converts NetCDF4 files to the Zarr format as faithfully as possible, preserving metadata.
      The service attempts to optimize chunking in both time and space via heuristic algorithm in the output Zarr store.

    data_operation_version: "0.20.0"
    type:
      <<: *default-turbo-config
      params:
        <<: *default-turbo-params
        env:
          <<: *default-turbo-env
          STAGING_PATH: public/harmony/swath-projector-netcdf-to-zarr
    umm_s: S1240999847-EEDTEST
    maximum_sync_granules: 0
    capabilities:
      concatenation: true
      concatenate_by_default: false
      subsetting:
        bbox: false
        variable: false
      output_formats:
        - application/netcdf # Incorrect mime-type, remove when no longer needed
        - application/x-netcdf4
        - application/x-zarr
      reprojection: true
    steps:
      - image: !Env ${QUERY_CMR_IMAGE}
        is_sequential: true
      - image: !Env ${SWATH_PROJECTOR_IMAGE}
        operations: ["reproject"]
        conditional:
          exists: ["reproject"]
      - image: !Env ${HARMONY_NETCDF_TO_ZARR_IMAGE}
        is_batched: false
        operations: ["reformat", "concatenate"]
        conditional:
          format: ["application/x-zarr"]

  - name: harmony/service-example
    description: |
      Reference service that can be used to perform most operations supported by Harmony.
      Useful for testing new API features end-to-end on example data but not meant for production use.
    data_operation_version: "0.20.0"
    type:
      <<: *default-turbo-config
      params:
        <<: *default-turbo-params
        env:
          <<: *default-turbo-env
          STAGING_PATH: public/harmony/service-example
    umm_s: S1257851197-EEDTEST
    collections:
      - id: C1243747507-EEDTEST
        granule_limit: 100 # added to test collection granule limits for HARMONY-795
    capabilities:
      subsetting:
        bbox: true
        variable: true
        multiple_variable: true
      output_formats:
        - image/tiff
        - image/png
        - image/gif
      reprojection: true
    steps:
      - image: !Env ${QUERY_CMR_IMAGE}
        is_sequential: true
      - image: !Env ${HARMONY_SERVICE_EXAMPLE_IMAGE}

  - name: l2-subsetter-batchee-stitchee-concise
    description: |
      ### Subsetter And Multi-dimensional Batched Aggregation in Harmony (SAMBAH)
      Chained Service of the L2-subsetter, Batchee, STITCHEE, and CONCISE services.
      Additional documentation [here](https://stitchee.readthedocs.io/en/latest/sambah_readme/).
      #### L2 swath subsetter (L2-subsetter)
      * Works with trajectory (1D) and along track/across track data.
      * Works with netCDF and HDF5 input files.
      * Supports variable subsetting.
      * Supports temporal subsetting.
      * Supports shape subsetting
      * Works with hierarchical groups.
      * Outputs netCDF4.
      #### Batchee
      * Service groups together filenames so that further operations (such as concatenation) can be performed separately on each group of files.
      #### STITCH by Extending a dimEnsion (Stitchee)
      * Service concatenates a group of netCDF data files along an existing dimension.
      #### CONCatenation SErvice (CONCISE)
      * Service capable of "concatenating" multiple netCDF files into a single netCDF file.
      The resulting file has an extra dimension with size equal to the number of input files, where each slice in that dimension corresponds to the data from one of the input files.
      The resulting file has an extra dimension with size equal to the number of input files, where each slice in that dimension corresponds to the data from one of the input files.
    data_operation_version: "0.20.0"
    type:
      <<: *default-turbo-config
      params:
        <<: *default-turbo-params
        env:
          <<: *default-turbo-env
          STAGING_PATH: public/asdc-trade/l2-subsetter-batchee-stitchee-concise
    umm_s: S1262025641-LARC_CLOUD
    capabilities:
      concatenation: true
      concatenate_by_default: false
      extend: true
      default_extend_dimensions: ["mirror_step"]
      subsetting:
        bbox: true
        variable: true
        temporal: true
        shape: true
      output_formats:
        - application/netcdf4
      reprojection: false
    steps:
      - image: !Env ${QUERY_CMR_IMAGE}
        is_sequential: true
      - image: !Env ${PODAAC_L2_SUBSETTER_IMAGE}
        operations:
          [
            "spatialSubset",
            "shapefileSubset",
            "variableSubset",
            "temporalSubset",
          ]
        conditional:
          exists:
            [
              "spatialSubset",
              "shapefileSubset",
              "variableSubset",
              "temporalSubset",
            ]
        extra_args:
          cut: false
      - image: !Env ${BATCHEE_IMAGE}
        operations: ["concatenate"]
        conditional:
          exists: ["concatenate"]
      - image: !Env ${STITCHEE_IMAGE}
        operations: ["extend"]
        conditional:
          exists: ["concatenate"]
      - image: !Env ${PODAAC_CONCISE_IMAGE}
        is_batched: true
        operations: ["concatenate"]
        conditional:
          exists: ["concatenate"]

  - name: asf/opera-rtc-s1-browse
    description: Service that generates GIBS-compliant browse imagery for the OPERA_L2_RTC-S1 collection
    data_operation_version: "0.20.0"
    type:
      <<: *default-turbo-config
      params:
        <<: *default-turbo-params
        env:
          <<: *default-turbo-env
          STAGING_PATH: public/asf/opera-rtc-s1-browse
    umm_s: S1271728813-ASF
    maximum_sync_granules: 0
    capabilities:
      concatenation: false
      subsetting:
        bbox: false
        variable: false
        temporal: false
      output_formats:
        - image/png
      reprojection: true
    steps:
      - image: !Env ${QUERY_CMR_IMAGE}
      - image: !Env ${OPERA_RTC_S1_BROWSE_IMAGE}
      - image: !Env ${HYBIG_IMAGE}

  - name: giovanni-averaging-services-adapter
    description: |
      A service to compute averaging over specified dimensions on Zarr data on a Dask cluster running in Cloud Giovanni. A time-averaged map 
      will produce a GEOTIFF and an area-averaged timeseries will produce a CSV.
    data_operation_version: "0.20.0"
    has_granule_limit: false
    # Replace the next two lines to default to synchronous once bearer tokens are supported by Giovanni
    # default_sync: true
    maximum_sync_granules: -1
    type:
      <<: *default-turbo-config
      params:
        <<: *default-turbo-params
        env:
          <<: *default-turbo-env
          STAGING_PATH: public/gesdisc/giovanni
    # Put UMM-S concept id in quotes later
    umm_s: ""
    collections:
      - id: C1215802935-GES_DISC
        variables:
          - V1268438218-GES_DISC
    capabilities:
      subsetting:
        bbox: true
        temporal: true
        variable: true
        multiple_variable: false
      averaging:
        time: true
        area: true
      output_formats:
        - text/csv
        - image/tiff
    steps:
      - image: !Env ${GIOVANNI_AVERAGING_SERVICES_ADAPTER_IMAGE}<|MERGE_RESOLUTION|>--- conflicted
+++ resolved
@@ -68,11 +68,7 @@
     collections:
       - id: C1276812830-GES_DISC
         variables:
-<<<<<<< HEAD
-          - V2548642027-GES_DISC
-=======
-        - V3171509330-GES_DISC
->>>>>>> 10f4ad1e
+          - V3171509330-GES_DISC
     capabilities:
       subsetting:
         temporal: true
@@ -81,13 +77,8 @@
       output_formats:
         - text/csv
     steps:
-<<<<<<< HEAD
-      - image: !Env ${GIOVANNI_ADAPTER_IMAGE}
+      - image: !Env ${GIOVANNI_TIME_SERIES_ADAPTER_IMAGE}
         operations: ["variableSubset", "temporalSubset"]
-=======
-      - image: !Env ${GIOVANNI_TIME_SERIES_ADAPTER_IMAGE}
-        operations: ['variableSubset', 'temporalSubset']
->>>>>>> 10f4ad1e
 
   - name: podaac/l2-subsetter
     description: |
@@ -595,7 +586,7 @@
 
   - name: asf/opera-rtc-s1-browse
     description: Service that generates GIBS-compliant browse imagery for the OPERA_L2_RTC-S1 collection
-    data_operation_version: '0.20.0'
+    data_operation_version: "0.20.0"
     type:
       <<: *default-turbo-config
       params:
@@ -719,11 +710,7 @@
     collections:
       - id: C1215802935-GES_DISC
         variables:
-<<<<<<< HEAD
-          - V1256306287-GES_DISC
-=======
-        - V1268438218-GES_DISC
->>>>>>> 10f4ad1e
+          - V1268438218-GES_DISC
     capabilities:
       subsetting:
         temporal: true
@@ -732,13 +719,8 @@
       output_formats:
         - text/csv
     steps:
-<<<<<<< HEAD
-      - image: !Env ${GIOVANNI_ADAPTER_IMAGE}
+      - image: !Env ${GIOVANNI_TIME_SERIES_ADAPTER_IMAGE}
         operations: ["variableSubset", "temporalSubset"]
-=======
-      - image: !Env ${GIOVANNI_TIME_SERIES_ADAPTER_IMAGE}
-        operations: ['variableSubset', 'temporalSubset']
->>>>>>> 10f4ad1e
 
   - name: podaac/l2-subsetter
     description: |
@@ -1095,7 +1077,7 @@
   - name: sds/harmony-smap-l2-gridder
     description: |
       Harmony SMAP L2 Gridding Service. Takes L2G trajectories and reformats the data into the appropriate gridded output.
-    data_operation_version: '0.20.0'
+    data_operation_version: "0.20.0"
     type:
       <<: *default-turbo-config
       params:
