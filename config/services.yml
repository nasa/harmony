--- conflicted
+++ resolved
@@ -228,32 +228,6 @@
       output_formats:
         - image/tiff
 
-<<<<<<< HEAD
-=======
-  # L2SS subsetter
-  - name: podaac/http-service
-    data_operation_version: '0.7.0'
-    type:
-      name: http
-      #synchronous_only: true
-      params:
-        url: https://d241qn3lj7he8d.cloudfront.net/dataOperation
-    collections:
-      - C1234208437-POCLOUD
-      - C1234208436-POCLOUD
-      - C1234208438-POCLOUD
-      - C1234724470-POCLOUD
-      - C1234724471-POCLOUD
-      - C1234071416-POCLOUD
-    maximum_async_granules: 2000
-    capabilities:
-      subsetting:
-        bbox: true
-        variable: true
-      output_formats:
-        - application/netcdf
-
->>>>>>> 3cb87bf1
   # PO.DAAC Shapefiles
   - name: podaac-ps3/http-service
     data_operation_version: '0.7.0'
