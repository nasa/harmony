# Environment variable changelog
Any changes to the environment variables will be documented in this file in chronological
order with the most recent changes first.

<<<<<<< HEAD
## 2025-10-28
### Changed
- `TRAJECTORY_SUBSETTER_IMAGE` environment variable has been updated to point to
  Docker images hosted in the GitHub Container Registry, following the
  open-source migration of the Trajectory Subsetter service.
- `TRAJECTORY_SUBSETTER_SERVICE_QUEUE_URLS` environment variable has also been
  updated to account for migration to GitHub Container Registry hosted images.
=======
## 2025-10-23
### Changed
- OPERA_RTC_S1_BROWSE_LIMITS_MEMORY - Increased to 2Gi to fix out-of-memory issues.
>>>>>>> 0518806b

## 2025-10-14
### Changed
- `SDS_MASKFILL_...` environment variables have been updated to `MASKFILL_...`
  names, and the values have been updated to point to Docker images hosted in
  the GitHub Container Registry, following the open-source migration of the
  MaskFill service. The service name has also been updated from "sds/maskfill"
  to "maskfill".

## 2025-09-18
### Changed
- NET2COG_LIMITS_MEMORY - Increased to 8Gi to accommodate large MODIS v.7 granules.

# 2025-07-30
### Added
- PUBLISH_SERVICE_FAILURE_METRICS_CRON - cron schedule for the job that writes cloudwatch metrics for service failures
- FAILURE_METRICS_LOOK_BACK_MINUTES - how far back to go when computing cloudwatch metrics for service failures

# 2025-07-24
### Added
- MAX_PERCENT_ERRORS_FOR_JOB - the maximum percentage of failures for a service before failing a job
- MIN_DONE_ITEMS_FOR_FAIL_CHECK - the minimum number of complete work-items for a service before the failure percentage is checked

# 2025-05-19
### Added
- Added environment defaults for Harmony Metadata Annotator

# 2025-05-16
### Removed

- All Harmony NetCDF-to-Zarr related environment variables as part of deprecating that service:
  - HARMONY_NETCDF_TO_ZARR_IMAGE
  - HARMONY_NETCDF_TO_ZARR_REQUEST_CPU
  - HARMONY_NETCDF_TO_ZARR_REQUEST_MEMORY
  - HARMONY_NETCDF_TO_ZARR_LIMITS_CPU
  - HARMONY_NETCDF_TO_ZARR_LIMITS_MEMORY
  - HARMONY_NETCDF_TO_ZARR_INVOCATION_ARGS
  - HARMONY_NETCDF_TO_ZARR_SERVICE_QUEUE_URLS

# 2024-12-04
### Added
- USE_EDL_CLIENT_APP - whether to use an EDL client application to enable admin and deployment endpoints and allow OAuth workflows.
- EDL_TOKEN - required if USE_EDL_CLIENT_APP is set to false. An EDL token to use for all requests to the CMR and to download data in backend services.

### Changed
- OAUTH_CLIENT_ID, OAUTH_UID, OAUTH_PASSWORD, and OAUTH_REDIRECT_URI are no longer required if USE_EDL_CLIENT_APP is false.

# 2024-12-03
### Added
- Added enviroment defaults for Harmony SMAP L2 Gridding Service

# 2024-11-05
### Added
- LABEL_FILTER_COMPLETION_COUNT - the max number of labels to retrieve to populate label filter auto-complete

# 2024-10-23
### Added
- LABELS_ALLOW_LIST - comma-separated list of values that are explicitly allowed for labels
- LABELS_FORBID_LIST - comma-separated list of values that are explicitly forbidden for labels

## 2024-08-30
### Added
- Added environment defaults for NET2COG service

## 2024-07-31
### Changed
- HYBIG\_INVOCATION\_ARGS changed to call new `harmony_service` package to support V2 HyBIG.

## 2024-04-25
### Changed
- HARMONY_REGRIDDER_IMAGE - Updated to point to ghcr.io hosted image.
- HARMONY_REGRIDDER_SERVICE_QUEUE_URLS - Updates to point to ghcr.io image.

## 2024-02-19
### Changed
- TRAJECTORY_SUBSETTER_LIMITS_MEMORY - Increased to 8Gi to accommodate large GEDI L1B files.


## 2024-01-23
### Changed
- HYBIG_IMAGE to point to ghcr.io hosted image.
- HYBIG_SERVICE_QUEUE_URLS to point to ghcr.io hosted image.

## 2024-01-04
### Changed
- SWOT_REPROJECT_IMAGE to SWATH_PROJECTOR_IMAGE
- SWOT_REPROJECT_REQUESTS_CPU to SWATH_PROJECTOR_REQUESTS_CPU
- SWOT_REPROJECT_REQUESTS_MEMORY to SWATH_PROJECTOR_REQUESTS_MEMORY
- SWOT_REPROJECT_LIMITS_CPU to SWATH_PROJECTOR_LIMITS_CPU
- SWOT_REPROJECT_LIMITS_MEMORY to SWATH_PROJECTOR_LIMITS_MEMORY
- SWOT_REPROJECT_INVOCATION_ARGS to SWATH_PROJECTOR_INVOCATION_ARGS
- SWOT_REPROJECT_SERVICE_QUEUE_URLS to SWATH_PROJECTOR_SERVICE_QUEUE_URLS
- SWATH_PROJECTOR_IMAGE to point to ghcr.io hosted image.
- SWATH_PROJECTOR_INVOCATION_ARGS to use new image entry point.
- SWATH_PROJECTOR_SERVICE_QUEUE_URLS to change references from "swot-reproject" to "swath-projector".

## 2024-01-03
### Changed
- HOSS_LIMITS_MEMORY - Increased to 8Gi to accommodate filling for bounding boxes crossing grid edge for large granules.

## 2024-01-03
### Changed
- MAX_DOWNLOAD_RETRIES - Decreased to 3.

## 2023-10-09
### Changed
- VAR_SUBSETTER_IMAGE to HOSS_IMAGE
- VAR_SUBSETTER_REQUESTS_CPU to HOSS_REQUESTS_CPU
- VAR_SUBSETTER_REQUESTS_MEMORY to HOSS_REQUESTS_MEMORY
- VAR_SUBSETTER_LIMITS_CPU to HOSS_LIMITS_CPU
- VAR_SUBSETTER_LIMITS_MEMORY to HOSS_LIMITS_MEMORY
- VAR_SUBSETTER_INVOCATION_ARGS to HOSS_INVOCATION_ARGS
- VAR_SUBSETTER_SERVICE_QUEUE_URLS to HOSS_SERVICE_QUEUE_URLS
- HOSS_IMAGE to point to ghcr.io hosted image.
- HOSS_INVOCATION_ARGS to use new image entry point.
- HOSS_SERVICE_QUEUE_URLS to change references from "var-subsetter" to "hoss".

## 2023-08-11
### Changed
Split env-defaults into separate files based on use

## 2022-12-15
### Changes
- HARMONY_NETCDF_TO_ZARR_IMAGE - Update to point to ghcr.io hosted images.
## 2022-11-04
### Added
- MAX_BATCH_INPUTS - Upper limit on the number of files that can go into an aggregation batch
- MAX_BATCH_SIZE_IN_BYTES - Upper limit on the total number of bytes in all the files going into an aggregation batch

## 2022-06-03
### Added
- MAX_PUT_WORK_RETRIES - how many times a manager should retry a retryable PUT /work request

## 2022-06-01
### Added
- MAX_DOWNLOAD_RETRIES - Number of times to retry failed HTTP (408, 502, 503, 504) data downloads in the the service library.

## 2022-03-07
### Changed
- ASF_GDAL_SUBSETTER_IMAGE to HARMONY_GDAL_ADAPTER_IMAGE

## 2020-12-02
### Added
- CMR_MAX_PAGE_SIZE - page_size parameter to use for CMR requests
## 2020-11-20
### Added
- CMR_GRANULE_LOCATOR_IMAGE - New image for issuing queries to the CMR to identify granules for a request
- CMR_GRANULE_LOCATOR_IMAGE_PULL_POLICY - Pull policy for the new granule locator image

### Changed
- ASF_GDAL_IMAGE to ASF_GDAL_SUBSETTER_IMAGE
- ASF_GDAL_IMAGE_PULL_POLICY to ASF_GDAL_SUBSETTER_IMAGE_PULL_POLICY
- ASF_GDAL_PARALLELLISM to ASF_GDAL_SUBSETTER_PARALLELISM
- GDAL_IMAGE to HARMONY_GDAL_IMAGE
- GDAL_IMAGE_PULL_POLICY to HARMONY_GDAL_IMAGE_PULL_POLICY
- GDAL_PARALLELLISM to HARMONY_GDAL_PARALLELISM
- NETCDF_TO_ZARR_IMAGE to HARMONY_NETCDF_TO_ZARR_IMAGE
- NETCDF_TO_ZARR_IMAGE_PULL_POLICY to HARMONY_NETCDF_TO_ZARR_IMAGE_PULL_POLICY
- NETCDF_TO_ZARR_PARALLELLISM to HARMONY_NETCDF_TO_ZARR_PARALLELISM
- SWOT_REPR_IMAGE to SWOT_REPROJECT_IMAGE
- SWOT_REPR_IMAGE_PULL_POLICY to SWOT_REPROJECT_IMAGE_PULL_POLICY
- SWOT_REPR_PARALLELLISM to SWOT_REPROJECT_PARALLELISM

## 2022-01-19

### Removed
- All environment variable configuration related to Argo (ARGO_URL, IMAGE_PULL_POLICY vars, PARALLELISM vars)

### Changed
- DEFAULT_ARGO_TIMEOUT_SECS to DEFAULT_POD_GRACE_PERIOD_SECS<|MERGE_RESOLUTION|>--- conflicted
+++ resolved
@@ -2,7 +2,6 @@
 Any changes to the environment variables will be documented in this file in chronological
 order with the most recent changes first.
 
-<<<<<<< HEAD
 ## 2025-10-28
 ### Changed
 - `TRAJECTORY_SUBSETTER_IMAGE` environment variable has been updated to point to
@@ -10,11 +9,10 @@
   open-source migration of the Trajectory Subsetter service.
 - `TRAJECTORY_SUBSETTER_SERVICE_QUEUE_URLS` environment variable has also been
   updated to account for migration to GitHub Container Registry hosted images.
-=======
+
 ## 2025-10-23
 ### Changed
 - OPERA_RTC_S1_BROWSE_LIMITS_MEMORY - Increased to 2Gi to fix out-of-memory issues.
->>>>>>> 0518806b
 
 ## 2025-10-14
 ### Changed
