import { Response, NextFunction } from 'express';
import { sanitizeImage, truncateString } from '@harmony/util/string';
import { getJobIfAllowed } from '../util/job';
import { Job, JobStatus, JobQuery, TEXT_LIMIT } from '../models/job';
import { getWorkItemById, queryAll } from '../models/work-item';
import { ForbiddenError, NotFoundError, RequestValidationError } from '../util/errors';
import { getPagingParams, getPagingLinks, setPagingHeaders } from '../util/pagination';
import HarmonyRequest from '../models/harmony-request';
import db from '../util/db';
import version from '../util/version';
import { version as ogcVersion } from '../frontends/ogc-coverages';
import env from '../util/env';
import { keysToLowerCase } from '../util/object';
import { getItemLogsLocation, WorkItemQuery, WorkItemStatus } from '../models/work-item-interface';
import { getRequestRoot } from '../util/url';
import { getAllStateChangeLinks, getJobStateChangeLinks } from '../util/links';
import { objectStoreForProtocol } from '../util/object-store';
import { Logger } from 'winston';
import { serviceNames } from '../models/services';
import { getEdlGroupInformation, isAdminUser } from '../util/edl-api';
import { ILengthAwarePagination } from 'knex-paginate';
import { handleWorkItemUpdateWithJobId } from '../backends/workflow-orchestration/work-item-updates';
import { getLabelsForUser } from '../models/label';
<<<<<<< HEAD
=======
import { logAsyncExecutionTime } from '../util/log-execution';
>>>>>>> 8b2eb47f

// Default to retrieving this number of work items per page
const defaultWorkItemPageSize = 100;

/**
 * Maps job status to display class.
 */
const statusClass = {
  [JobStatus.ACCEPTED]: 'primary',
  [JobStatus.CANCELED]: 'secondary',
  [JobStatus.FAILED]: 'danger',
  [JobStatus.SUCCESSFUL]: 'success',
  [JobStatus.RUNNING]: 'info',
  [JobStatus.PAUSED]: 'warning',
  [JobStatus.PREVIEWING]: 'info',
  [JobStatus.COMPLETE_WITH_ERRORS]: 'success',
  [JobStatus.RUNNING_WITH_ERRORS]: 'warning',
};

/**
 * Defines values that have been parsed and transformed
 * from the query string of a GET request for jobs or work item(s).
 */
interface TableQuery {
  sortGranules: string,
  statusValues: string[],
  serviceValues: string[],
  userValues: string[],
  providerValues: string[],
  labelValues: string[],
  from: Date,
  to: Date,
  dateKind: 'createdAt' | 'updatedAt',
  allowStatuses: boolean,
  allowServices: boolean,
  allowUsers: boolean,
  allowProviders: boolean,
}

/**
 * Return an object that contains key value entries for jobs or work items table filters.
 * @param requestQuery - the Record given by keysToLowerCase
 * @param isAdminAccess - is the requesting user an admin and requesting from an admin route (determines
 * whether they should be allowed to filter by username)
 * @param statusEnum - which status (e.g. JobStatus, WorkItemStatus) to validate accepted form values against
 * @param maxFilters - set a limit on the number of user requested filters
 * @returns object containing filter values
 */
function parseQuery( /* eslint-disable @typescript-eslint/no-explicit-any */
  requestQuery: Record<string, any>,
  statusEnum: any,
  isAdminAccess = false,
  maxFilters = 30,
): { tableQuery: TableQuery, originalValues: string } {
  const tableQuery: TableQuery = {
    sortGranules: undefined,
    // tag input
    statusValues: [],
    serviceValues: [],
    userValues: [],
    providerValues: [],
    labelValues: [],
    allowStatuses: true,
    allowServices: true,
    allowUsers: true,
    allowProviders: true,
    // date controls
    from: undefined,
    to: undefined,
    dateKind: 'createdAt',
  };
  let originalValues = '[]';
  tableQuery.sortGranules = requestQuery.sortgranules;
  if (requestQuery.tablefilter && requestQuery.tablefilter.length > 0) {
    tableQuery.allowStatuses = !(requestQuery.disallowstatus === 'on');
    tableQuery.allowServices = !(requestQuery.disallowservice === 'on');
    tableQuery.allowUsers = !(requestQuery.disallowuser === 'on');
    tableQuery.allowProviders = !(requestQuery.disallowprovider === 'on');
    const selectedOptions: { field: string, dbValue: string, value: string }[] = JSON.parse(requestQuery.tablefilter);
    const validStatusSelections = selectedOptions
      .filter(option => option.field === 'status' && Object.values<string>(statusEnum).includes(option.dbValue));
    const statusValues = validStatusSelections.map(option => option.dbValue);
    const validServiceSelections = selectedOptions
      .filter(option => option.field === 'service' && serviceNames.includes(option.dbValue));
    const serviceValues = validServiceSelections.map(option => option.dbValue);
    const validUserSelections = selectedOptions
      .filter(option => isAdminAccess && /^user: [A-Za-z0-9\.\_]{4,30}$/.test(option.value));
    const userValues = validUserSelections.map(option => option.value.split('user: ')[1]);
    const validLabelSelections = selectedOptions
      .filter(option => /^label: .{1,100}$/.test(option.value));
    const labelValues = validLabelSelections.map(option => option.value.split('label: ')[1].toLowerCase());
    const validProviderSelections = selectedOptions
      .filter(option => /^provider: [A-Za-z0-9_]{1,100}$/.test(option.value));
    const providerValues = validProviderSelections.map(option => option.value.split('provider: ')[1].toLowerCase());
    if ((statusValues.length + serviceValues.length + userValues.length + providerValues.length) > maxFilters) {
      throw new RequestValidationError(`Maximum amount of filters (${maxFilters}) was exceeded.`);
    }
    originalValues = JSON.stringify(validStatusSelections
      .concat(validServiceSelections)
      .concat(validUserSelections)
      .concat(validProviderSelections)
      .concat(validLabelSelections));
    tableQuery.statusValues = statusValues;
    tableQuery.serviceValues = serviceValues;
    tableQuery.userValues = userValues;
    tableQuery.providerValues = providerValues;
    tableQuery.labelValues = labelValues;
  }
  // everything in the Workflow UI uses the browser timezone, so we need a timezone offset
  const offSetMs = parseInt(requestQuery.tzoffsetminutes || 0) * 60 * 1000;
  const utcDateTime = (yearMonthDayHoursMinutes: string): string => `${yearMonthDayHoursMinutes}:00.000Z`;
  if (requestQuery.fromdatetime) {
    const dateTimeMs = Date.parse(utcDateTime(requestQuery.fromdatetime));
    tableQuery.from = new Date(dateTimeMs + offSetMs);
  }
  if (requestQuery.todatetime) {
    const dateTimeMs = Date.parse(utcDateTime(requestQuery.todatetime));
    tableQuery.to = new Date(dateTimeMs + offSetMs);
  }
  if (requestQuery.fromdatetime || requestQuery.todatetime) {
    tableQuery.dateKind = requestQuery.datekind || 'createdAt';
  }
  return { tableQuery, originalValues };
}

/**
 * Convert pagination object returned from the DB into an object
 * that has similar properties, but formatted for display.
 * @param pagination - pagination object returned from the DB
 * @returns pagination info for display
 */
function getPaginationDisplay(pagination: ILengthAwarePagination): { from: string, to: string, currentPage: string, lastPage: string } {
  const zeroItems = pagination.total == 0;
  const paginationDisplay = {
    from: zeroItems ? '0' : (pagination.from + 1).toLocaleString(),
    to: pagination.to.toLocaleString(), total: pagination.total.toLocaleString(),
    currentPage: pagination.currentPage.toLocaleString(), lastPage: zeroItems ? '1' : pagination.lastPage.toLocaleString(),
  };
  return paginationDisplay;
}

/**
 * Returns an object with all of the functions necessary for rendering
 * a row of the jobs table.
 * @param logger - the logger to use
 * @param requestQuery - the query parameters from the request
 * @param isAdminRoute - whether the current endpoint being accessed is /admin/*
 * @param jobIDs - list of IDs for selected jobs
 * @returns an object with rendering functions
 */
function jobRenderingFunctions(logger: Logger, requestQuery: Record<string, any>, isAdminRoute: boolean, jobIDs: string[] = []): object {
  return {
    jobBadge(): string {
      return statusClass[this.status];
    },
    jobCreatedAt(): number { return this.createdAt.getTime(); },
    jobUpdatedAt(): number { return this.updatedAt.getTime(); },
    jobRequest(): string {
      try {
        return decodeURIComponent(this.request);
      } catch (e) {
        logger.error(`Could not decode URL from job.request: ${this.request}`);
        logger.error(e);
        return this.request;
      }
    },
    jobRequestIsTruncated(): boolean {
      const req = this.request;
      return req && (req.length >= TEXT_LIMIT) && req.endsWith('..');
    },
    jobRequestDisplay(): string {
      try {
        const url = new URL(this.request);
        let { pathname } = url;
        if (pathname.indexOf('ogc-api-coverages') > -1) {
          pathname = pathname.replace(`${ogcVersion}/collections`, '...');
          pathname = pathname.replace('coverage/rangeset', '...');
        }
        const path = pathname + decodeURIComponent(url.search);
        return truncateString(path, 315);
      } catch (e) {
        logger.error(`Could not form a valid URL from job.request: ${this.request}`);
        logger.error(e);
        return this.request;
      }
    },
    jobLabelsDisplay(): string {
      return this.labels.map((label) => {
        const labelText = truncateString(label, 30);
        return `<span class="badge bg-label" title="${label}">${labelText}</span>`;
      }).join(' ');
    },
    jobMessage(): string {
      if (this.message) {
        return truncateString(this.message, 100);
      }
    },
    jobSelectBox(): string {
      const checked = jobIDs.indexOf(this.jobID) > -1 ? 'checked' : '';
      if (this.hasTerminalStatus() && isAdminRoute) {
        return '';
      }
      return `<input id="select-${this.jobID}" class="select-job" type="checkbox" data-id="${this.jobID}" data-status="${this.status}" autocomplete="off" ${checked}></input>`;
    },
    sortGranulesLinks(): string {
      // return links that lets the user apply or unapply an asc or desc sort
      const [ asc, desc ] = [ 'asc', 'desc' ].map((sortValue) => {
        const isSorted = requestQuery.sortgranules === sortValue;
        const colorClass = isSorted ? 'link-dark' : '';
        const title = `${isSorted ? 'un' : ''}apply ${sortValue === 'asc' ? 'ascending' : 'descending'} sort`;
        const sortGranulesValue = !isSorted ? sortValue : '';
        return { sortGranulesValue, colorClass, title };
      });
      // onclick, set a hidden form value that represents the current sort value, then submit the form
      const setValueStr = "document.getElementById('sort-granules').value";
      const submitFormStr = "document.getElementById('jobs-query-form').submit()";
      return `<a href="#" onclick="${setValueStr}='${asc.sortGranulesValue}';${submitFormStr};" class="${asc.colorClass}" style="height:12px;">
        <i class="bi bi-caret-up-fill" title="${asc.title}"></i>
      </a>
      <a href="#" onclick="${setValueStr}='${desc.sortGranulesValue}';${submitFormStr};" class="${desc.colorClass}">
        <i class="bi bi-caret-down-fill" title="${desc.title}"></i>
      </a>`;
    },
    linkDisabled(): string { return (this.href ? '' : 'disabled'); },
    linkHref(): string { return (this.href || ''); },
  };
}

/**
 * Transform a TableQuery to a Job db query.
 * @param tableQuery - the constraints parsed from the query string of the request
 * @param isAdmin - is the requesting user an admin
 * @param user - the requesting user's username
 * @param jobIDs - optional list of job IDs to match on
 * @returns JobQuery
 */
function tableQueryToJobQuery(tableQuery: TableQuery, isAdmin: boolean, user: string, jobIDs?: string[]): JobQuery {
  const jobQuery: JobQuery = { where: {}, whereIn: {} };
  if (tableQuery.sortGranules) {
    jobQuery.orderBy = {
      field: 'numInputGranules',
      value: tableQuery.sortGranules,
    };
  }
  if (!isAdmin) {
    jobQuery.where.username = user;
  }
  if (tableQuery.statusValues.length > 0) {
    jobQuery.whereIn.status = {
      values: tableQuery.statusValues,
      in: tableQuery.allowStatuses,
    };
  }
  if (tableQuery.serviceValues.length > 0) {
    jobQuery.whereIn.service_name = {
      values: tableQuery.serviceValues,
      in: tableQuery.allowServices,
    };
  }
  if (tableQuery.userValues.length > 0) {
    jobQuery.whereIn.username = {
      values: tableQuery.userValues,
      in: tableQuery.allowUsers,
    };
  }
  if (tableQuery.providerValues.length > 0) {
    jobQuery.whereIn.provider_id = {
      values: tableQuery.providerValues,
      in: tableQuery.allowProviders,
    };
  }
  if (tableQuery.from || tableQuery.to) {
    jobQuery.dates = { field: `jobs.${tableQuery.dateKind}` };
    jobQuery.dates.from = tableQuery.from;
    jobQuery.dates.to = tableQuery.to;
  }
  if (jobIDs && jobIDs.length > 0) {
    jobQuery.whereIn.jobID = {
      values: jobIDs,
      in: true,
    };
  }
  if (tableQuery.labelValues && tableQuery.labelValues.length > 0) {
    jobQuery.labels = tableQuery.labelValues;
  }
  return jobQuery;
}

/**
 * Display jobs along with their status in the workflow UI.
 *
 * @param req - The request sent by the client
 * @param res - The response to send to the client
 * @param next - The next function in the call chain
 * @returns HTML page of clickable jobs which take the user to a
 * page where they can visualize the whole workflow as it happens
 */
export async function getJobs(
  req: HarmonyRequest, res: Response, next: NextFunction,
): Promise<void> {
  try {
    const isAdminRoute = req.context.isAdminAccess;
    const providerIds = (await Job.getProviderIdsSnapshot(db, req.context.logger))
      .map((providerId) => providerId.toUpperCase());
<<<<<<< HEAD
    const labels = await getLabelsForUser(db, req.user);
=======
    const labels = await (await logAsyncExecutionTime(getLabelsForUser, 'HWIUWJI.getLabelsForUser', req.context.logger))(db, req.user, env.labelFilterCompletionCount, isAdminRoute);
>>>>>>> 8b2eb47f
    const requestQuery = keysToLowerCase(req.query);
    const fromDateTime = requestQuery.fromdatetime;
    const toDateTime = requestQuery.todatetime;
    const dateKind = requestQuery.datekind || 'createdAt';
    const { tableQuery, originalValues } = parseQuery(requestQuery, JobStatus, isAdminRoute);
    const jobQuery = tableQueryToJobQuery(tableQuery, isAdminRoute, req.user);
    const { page, limit } = getPagingParams(req, env.defaultJobListPageSize, 1, true, true);
    const { data: jobs, pagination } = await Job.queryAll(db, jobQuery, page, limit, true);
    setPagingHeaders(res, pagination);
    const pageLinks = getPagingLinks(req, pagination, true);
    const firstPage = pageLinks.find((l) => l.rel === 'first');
    const lastPage = pageLinks.find((l) => l.rel === 'last');
    const nextPage = pageLinks.find((l) => l.rel === 'next');
    const previousPage = pageLinks.find((l) => l.rel === 'prev');
    const currentPage = pageLinks.find((l) => l.rel === 'self');
    const paginationDisplay = getPaginationDisplay(pagination);
    const selectAllBox = jobs.length > 0 && (!isAdminRoute || jobs.some((j) => !j.hasTerminalStatus())) ?
      '<input id="select-jobs" type="checkbox" title="select/deselect all jobs" autocomplete="off">' : '';
    res.render('workflow-ui/jobs/index', {
      version,
      page,
      limit,
      paginationDisplay,
      currentUser: req.user,
      isAdminRoute,
      jobs,
      labels,
      selectAllBox,
      serviceNames: JSON.stringify(serviceNames),
      providerIds: JSON.stringify(providerIds),
      labels: JSON.stringify(labels),
      sortGranules: requestQuery.sortgranules,
      disallowStatusChecked: !tableQuery.allowStatuses ? 'checked' : '',
      disallowServiceChecked: !tableQuery.allowServices ? 'checked' : '',
      disallowUserChecked: !tableQuery.allowUsers ? 'checked' : '',
      disallowProviderChecked: !tableQuery.allowProviders ? 'checked' : '',
      toDateTime,
      fromDateTime,
      jobLinkQuery: `?fromDateTime=${encodeURIComponent(fromDateTime || '')}&toDateTime=${encodeURIComponent(toDateTime || '')}` +
        `&dateKind=${dateKind}&tzOffsetMinutes=${requestQuery.tzoffsetminutes || ''}` +
        `&jobsLink=${encodeURIComponent(currentPage.href)}`,
      updatedAtChecked: dateKind == 'updatedAt' ? 'checked' : '',
      createdAtChecked: dateKind != 'updatedAt' ? 'checked' : '',
      selectedFilters: originalValues,
      links: [
        { ...firstPage, linkTitle: 'first' },
        { ...previousPage, linkTitle: 'previous' },
        { ...nextPage, linkTitle: 'next' },
        { ...lastPage, linkTitle: 'last' },
      ],
      ...jobRenderingFunctions(req.context.logger, requestQuery, isAdminRoute),
    });
  } catch (e) {
    req.context.logger.error(e);
    next(e);
  }
}

/**
 * Display a job's progress and work items in the workflow UI.
 *
 * @param req - The request sent by the client
 * @param res - The response to send to the client
 * @param next - The next function in the call chain
 * @returns The workflow UI page where the user can visualize the job as it progresses
 */
export async function getJob(
  req: HarmonyRequest, res: Response, next: NextFunction,
): Promise<void> {
  const { jobID } = req.params;
  try {
    const isAdmin = await isAdminUser(req);
    const job = await getJobIfAllowed(jobID, req.user, isAdmin, req.accessToken, true);
    const { page, limit } = getPagingParams(req, defaultWorkItemPageSize, 1, true, true);
    const requestQuery = keysToLowerCase(req.query);
    const fromDateTime = requestQuery.fromdatetime;
    const toDateTime = requestQuery.todatetime;
    const dateKind = requestQuery.datekind || 'createdAt';
    const { originalValues } = parseQuery(requestQuery, WorkItemStatus);
    res.render('workflow-ui/job/index', {
      job,
      page,
      limit,
      toDateTime,
      fromDateTime,
      updatedAtChecked: dateKind == 'updatedAt' ? 'checked' : '',
      createdAtChecked: dateKind != 'updatedAt' ? 'checked' : '',
      disallowStatusChecked: requestQuery.disallowstatus === 'on' ? 'checked' : '',
      selectedFilters: originalValues,
      version,
      isAdminRoute: req.context.isAdminAccess,
      isAdminOrOwner: job.belongsToOrIsAdmin(req.user, isAdmin),
      jobsLink: requestQuery.jobslink || (req.context.isAdminAccess ? '/admin/workflow-ui' : '/workflow-ui'),
    });
  } catch (e) {
    req.context.logger.error(e);
    next(e);
  }
}

/**
 * Return job state change links so that the user can pause, resume, cancel, etc., a job.
 *
 * @param req - The request sent by the client
 * @param res - The response to send to the client
 * @param next - The next function in the call chain
 * @returns The job links (pause, resume, etc.)
 */
export async function getJobLinks(
  req: HarmonyRequest, res: Response, next: NextFunction,
): Promise<void> {
  const { jobID } = req.params;
  const { all } = req.query;
  try {
    const isAdmin = await isAdminUser(req);
    const job = await getJobIfAllowed(jobID, req.user, isAdmin, req.accessToken, false);
    const urlRoot = getRequestRoot(req);
    const links = all === 'true' ?
      getAllStateChangeLinks(job, urlRoot, isAdmin) :
      getJobStateChangeLinks(job, urlRoot, isAdmin);
    res.send(links);
  } catch (e) {
    req.context.logger.error(e);
    next(e);
  }
}

/**
 * Returns an object with all of the functions necessary for rendering
 * a row of the work items table.
 * @param job - the job associated with the work item
 * @param isAdmin - whether the user making the request is an admin
 * @param requestUser - the user making the request
 * @returns an object with rendering functions
 */
function workItemRenderingFunctions(job: Job, isAdmin: boolean, isLogViewer: boolean, requestUser: string): object {
  const badgeClasses = {};
  badgeClasses[WorkItemStatus.READY] = 'primary';
  badgeClasses[WorkItemStatus.CANCELED] = 'secondary';
  badgeClasses[WorkItemStatus.FAILED] = 'danger';
  badgeClasses[WorkItemStatus.SUCCESSFUL] = 'success';
  badgeClasses[WorkItemStatus.RUNNING] = 'info';
  badgeClasses[WorkItemStatus.QUEUED] = 'warning';
  return {
    workflowItemBadge(): string { return badgeClasses[this.status]; },
    workflowItemStep(): string { return sanitizeImage(this.serviceID); },
    workflowItemCreatedAt(): string { return this.createdAt.getTime(); },
    workflowItemUpdatedAt(): string { return this.updatedAt.getTime(); },
    workflowItemLogsButton(): string {
      if (!isAdmin && !isLogViewer) return '';
      let logsLinks = '';
      const isComplete = [WorkItemStatus.FAILED, WorkItemStatus.SUCCESSFUL].indexOf(this.status) > -1;
      const isLogAvailable = (isComplete || this.retryCount > 0) && !this.serviceID.includes('query-cmr');
      if (isLogAvailable) {
        const logsUrl = `/logs/${job.jobID}/${this.id}`;
        logsLinks += `<a type="button" target="__blank" class="btn btn-sm btn-outline-primary logs-s3" href="${logsUrl}"` +
          ` title="View all service log output for work item ${this.id} in aggregate."><i class="bi bi-body-text"></i></a>&nbsp;`;
      }
      const from = this.createdAt.toISOString();
      const to = this.status === WorkItemStatus.RUNNING ? 'now' : this.updatedAt.toISOString();
      const metricsUrl = `${env.metricsEndpoint}?_g=(filters:!(),refreshInterval:(pause:!t,value:0),` +
        `time:(from:'${from}',to:'${to}'))` +
        `&_a=(columns:!(),filters:!(),index:${env.metricsIndex},interval:auto,` +
        `query:(language:kuery,query:'${encodeURIComponent(`workItemId: ${this.id}`)}'),` +
        "sort:!(!('@timestamp',desc)))";
      logsLinks += `<a type="button" target="__blank" class="btn btn-sm btn-outline-dark logs-metrics" href="${metricsUrl}"` +
      ` title="View all logs for work item ${this.id} in the Earthdata Metrics logs dashboard."><i class="bi bi-window"></i></a>`;
      return logsLinks;
    },
    workflowItemRetryButton(): string {
      const isRunning = WorkItemStatus.RUNNING === this.status;
      const noRetriesLeft = this.retryCount >= env.workItemRetryLimit;
      if (!isRunning || !job.belongsToOrIsAdmin(requestUser, isAdmin) || noRetriesLeft) return '';
      const retryUrl = `/workflow-ui/${job.jobID}/${this.id}/retry`;
      return `<button type="button" class="btn btn-light btn-sm retry-button" data-retry-url="${retryUrl}"` +
        `data-work-item-id="${this.id}" title="retry this item"><i class="bi bi-arrow-clockwise"></i></button>`;
    },
  };
}

/**
 * Transform a TableQuery to a WorkItem db query.
 * @param tableFilter - the constraints parsed from the query string of the request
 * @param jobID - the job that these work items fall under
 * @param id - the id of a particular work item to fetch (optional)
 * @returns WorkItemQuery
 */
function tableQueryToWorkItemQuery(tableFilter: TableQuery, jobID: string, id?: number): WorkItemQuery {
  const itemQuery: WorkItemQuery = { where: { jobID }, whereIn: {}, orderBy: { field: 'id', value: 'asc' } };
  if (id) {
    itemQuery.where.id = id;
  }
  if (tableFilter.statusValues.length) {
    itemQuery.whereIn.status = {
      values: tableFilter.statusValues,
      in: tableFilter.allowStatuses,
    };
  }
  if (tableFilter.from || tableFilter.to) {
    itemQuery.dates = { field: tableFilter.dateKind };
    itemQuery.dates.from = tableFilter.from;
    itemQuery.dates.to = tableFilter.to;
  }
  return itemQuery;
}

/**
 * Render the work items table for the workflow UI.
 *
 * @param req - The request sent by the client
 * @param res - The response to send to the client
 * @param next - The next function in the call chain
 * @returns The work items table HTML
 */
export async function getWorkItemsTable(
  req: HarmonyRequest, res: Response, next: NextFunction,
): Promise<void> {
  const { jobID } = req.params;
  const { checkJobStatus } = req.query;
  try {
    const isAdminRoute = req.context.isAdminAccess;
    const { isAdmin, isLogViewer } = await getEdlGroupInformation(
      req.user, req.context.logger,
    );
    const isAdminOrLogViewer = isAdmin || isLogViewer;
    const job = await getJobIfAllowed(jobID, req.user, isAdmin, req.accessToken, true);
    if (([JobStatus.SUCCESSFUL, JobStatus.CANCELED, JobStatus.FAILED, JobStatus.COMPLETE_WITH_ERRORS]
      .indexOf(job.status) > -1) && checkJobStatus === 'true') {
      // tell the client that the job has finished
      res.status(204).json({ status: job.status });
      return;
    }
    const { page, limit } = getPagingParams(req, defaultWorkItemPageSize, 1, true, true);
    const requestQuery = keysToLowerCase(req.query);
    const { tableQuery } = parseQuery(requestQuery, WorkItemStatus);
    const itemQuery = tableQueryToWorkItemQuery(tableQuery, jobID);
    const { workItems, pagination } = await queryAll(db, itemQuery, page, limit);
    const pageLinks = getPagingLinks(req, pagination, true);
    const firstPage = pageLinks.find((l) => l.rel === 'first');
    const lastPage = pageLinks.find((l) => l.rel === 'last');
    const nextPage = pageLinks.find((l) => l.rel === 'next');
    const previousPage = pageLinks.find((l) => l.rel === 'prev');
    const links = [
      { ...firstPage, linkTitle: 'first' },
      { ...previousPage, linkTitle: 'previous' },
      { ...nextPage, linkTitle: 'next' },
      { ...lastPage, linkTitle: 'last' },
    ];
    links.forEach(link => (link.href = link.href ? link.href
      .replace('/work-items', '')
      .replace(/(&|\?)checkJobStatus=(true|false)/, '') : ''));
    const paginationDisplay = getPaginationDisplay(pagination);
    setPagingHeaders(res, pagination);
    res.render('workflow-ui/job/work-items-table', {
      isAdminOrLogViewer,
      canShowRetryColumn: job.belongsToOrIsAdmin(req.user, isAdmin),
      paginationDisplay,
      job,
      statusClass: statusClass[job.status],
      workItems,
      ...workItemRenderingFunctions(job, isAdmin, isLogViewer, req.user),
      links,
      linkDisabled() { return (this.href ? '' : 'disabled'); },
      linkHref() {
        return this.href;
      },
      ...jobRenderingFunctions(req.context.logger, requestQuery, isAdminRoute),
    });
  } catch (e) {
    req.context.logger.error(e);
    next(e);
  }
}

/**
 * Render a single row of the work items table for the workflow UI.
 *
 * @param req - The request sent by the client
 * @param res - The response to send to the client
 * @param next - The next function in the call chain
 * @returns The work items table row HTML
 */
export async function getWorkItemTableRow(
  req: HarmonyRequest, res: Response, next: NextFunction,
): Promise<void> {
  const { jobID, id } = req.params;
  try {
    const { isAdmin, isLogViewer } = await getEdlGroupInformation(
      req.user, req.context.logger,
    );
    const isAdminOrLogViewer = isAdmin || isLogViewer;
    const job = await getJobIfAllowed(jobID, req.user, isAdmin, req.accessToken, true);
    // even though we only want one row/item we should still respect the current user's table filters
    const requestQuery = keysToLowerCase(req.query);
    const { tableQuery } = parseQuery(requestQuery, WorkItemStatus);
    const itemQuery = tableQueryToWorkItemQuery(tableQuery, jobID, parseInt(id));
    const { workItems } = await queryAll(db, itemQuery, 1, 1);
    if (workItems.length === 0) {
      res.send('<span></span>');
      return;
    }
    res.render('workflow-ui/job/work-item-table-row', {
      isAdminOrLogViewer,
      canShowRetryColumn: job.belongsToOrIsAdmin(req.user, isAdmin),
      ...workItems[0],
      ...workItemRenderingFunctions(job, isAdmin, isLogViewer, req.user),
    });
  } catch (e) {
    req.context.logger.error(e);
    next(e);
  }
}

/**
 * Render the jobs table for the workflow UI.
 *
 * @param req - The request sent by the client
 * @param res - The response to send to the client
 * @param next - The next function in the call chain
 * @returns The job rows HTML
 */
export async function getJobsTable(
  req: HarmonyRequest, res: Response, next: NextFunction,
): Promise<void> {
  try {
    const isAdminRoute = req.context.isAdminAccess;
    const { jobIDs } = req.body;
    const requestQuery = keysToLowerCase(req.query);
    const { tableQuery } = parseQuery(requestQuery, JobStatus, isAdminRoute);
    const jobQuery = tableQueryToJobQuery(tableQuery, isAdminRoute, req.user);
    const { page, limit } = getPagingParams(req, env.defaultJobListPageSize, 1, true, true);
    const jobsRes = await Job.queryAll(db, jobQuery, page, limit, true);
    const jobs = jobsRes.data;
    const { pagination } = jobsRes;
    const selectAllChecked = jobs.every((j) => (j.hasTerminalStatus() && isAdminRoute) || (jobIDs.indexOf(j.jobID) > -1)) ? 'checked' : '';
    const selectAllBox = jobs.length > 0 && (!isAdminRoute || jobs.some((j) => !j.hasTerminalStatus())) ?
      `<input id="select-jobs" type="checkbox" title="select/deselect all jobs" autocomplete="off" ${selectAllChecked}>` : '';
    const tableContext = {
      jobs,
      selectAllBox,
      ...jobRenderingFunctions(req.context.logger, requestQuery, isAdminRoute, jobIDs),
      isAdminRoute: req.context.isAdminAccess,
    };
    const tableHtml = await new Promise<string>((resolve, reject) => req.app.render(
      'workflow-ui/jobs/jobs-table', tableContext, (err, html) => {
        if (err) {
          reject('Could not get job rows HTML');
        }
        resolve(html);
      }));
    const pageLinks = getPagingLinks(req, pagination, true);
    const firstPage = pageLinks.find((l) => l.rel === 'first');
    const lastPage = pageLinks.find((l) => l.rel === 'last');
    const nextPage = pageLinks.find((l) => l.rel === 'next');
    const previousPage = pageLinks.find((l) => l.rel === 'prev');
    const paginationDisplay = getPaginationDisplay(pagination);
    const pagingContext = {
      links: [
        { ...firstPage, linkTitle: 'first' },
        { ...previousPage, linkTitle: 'previous' },
        { ...nextPage, linkTitle: 'next' },
        { ...lastPage, linkTitle: 'last' },
      ],
      linkDisabled(): string { return (this.href ? '' : 'disabled'); },
      linkHref(): string {
        return (this.href ? this.href
          .replace('/jobs', '') : '');
      },
      paginationDisplay,
    };
    const pagingHtml = await new Promise<string>((resolve, reject) => req.app.render(
      'workflow-ui/paging', pagingContext, (err, html) => {
        if (err) {
          reject('Could not get pagination HTML');
        }
        resolve(html);
      }));
    res.send(tableHtml + pagingHtml);
  } catch (e) {
    req.context.logger.error(e);
    next(e);
  }
}

/**
 * Get the logs for a work item.
 *
 * @param req - The request sent by the client
 * @param res - The response to send to the client
 * @param next - The next function in the call chain
 * @returns The logs string for the work item
 */
export async function getWorkItemLogs(
  req: HarmonyRequest, res: Response, next: NextFunction,
): Promise<void> {
  const { id, jobID } = req.params;
  try {
    const { isAdmin, isLogViewer } = await getEdlGroupInformation(
      req.user, req.context.logger,
    );
    const isAdminOrLogViewer = isAdmin || isLogViewer;
    if (!isAdminOrLogViewer) {
      throw new ForbiddenError();
    }
    const logs =  await objectStoreForProtocol('s3')
      .getObjectJson(getItemLogsLocation({ id: parseInt(id), jobID }));
    res.json(logs);
  } catch (e) {
    req.context.logger.error(e);
    next(e);
  }
}

/**
 * Requeues the work item.
 * @param req - The request sent by the client
 * @param res - The response to send to the client
 * @param next - The next function in the call chain
 * @returns a JSON object with a message
 */
export async function retry(
  req: HarmonyRequest, res: Response, next: NextFunction,
): Promise<void> {
  const { jobID, id } = req.params;
  try {
    const isAdmin = await isAdminUser(req);
    await getJobIfAllowed(jobID, req.user, isAdmin, req.accessToken, false); // validate access to the work item's job
    const item = await getWorkItemById(db, parseInt(id));
    if (!item) {
      throw new NotFoundError(`Unable to find item ${id}`);
    }
    if (item.retryCount >= env.workItemRetryLimit) {
      res.status(200).send({ message: 'The item does not have any retries left.' });
    }
    const workItemLogger = req.context.logger.child({ workItemId: item.id });
    const workItemUpdate = {
      workItemID: item.id, status: WorkItemStatus.FAILED, scrollID: item.scrollID, hits: null, results: [],
      totalItemsSize: item.totalItemsSize, errorMessage: 'A user attempted to trigger a retry via the Workflow UI.',
      workflowStepIndex: item.workflowStepIndex,
    };

    await handleWorkItemUpdateWithJobId(jobID, workItemUpdate, null, workItemLogger);

    res.status(200).send({ message: 'The item was successfully requeued.' });
  } catch (e) {
    req.context.logger.error(e);
    next(e);
  }
}

/**
 * Middleware to redirect any requests to /workflow-ui/ or /admin/workflow-ui/ to the same endpoint
 * with the trailing slash removed.
 *
 * @param req - The client request
 * @param res - The client response
 * @param next - The next function in the middleware chain
 *
 */
export function redirectWithoutTrailingSlash(
  req: HarmonyRequest, res: Response, next: NextFunction,
): void {
  if (req.path.endsWith('workflow-ui/')) {
    const url = req.url.slice(req.path.length);
    res.redirect(301, req.path.slice(0, -1) + url);
  } else {
    next();
  }
}<|MERGE_RESOLUTION|>--- conflicted
+++ resolved
@@ -21,10 +21,7 @@
 import { ILengthAwarePagination } from 'knex-paginate';
 import { handleWorkItemUpdateWithJobId } from '../backends/workflow-orchestration/work-item-updates';
 import { getLabelsForUser } from '../models/label';
-<<<<<<< HEAD
-=======
 import { logAsyncExecutionTime } from '../util/log-execution';
->>>>>>> 8b2eb47f
 
 // Default to retrieving this number of work items per page
 const defaultWorkItemPageSize = 100;
@@ -329,11 +326,7 @@
     const isAdminRoute = req.context.isAdminAccess;
     const providerIds = (await Job.getProviderIdsSnapshot(db, req.context.logger))
       .map((providerId) => providerId.toUpperCase());
-<<<<<<< HEAD
-    const labels = await getLabelsForUser(db, req.user);
-=======
     const labels = await (await logAsyncExecutionTime(getLabelsForUser, 'HWIUWJI.getLabelsForUser', req.context.logger))(db, req.user, env.labelFilterCompletionCount, isAdminRoute);
->>>>>>> 8b2eb47f
     const requestQuery = keysToLowerCase(req.query);
     const fromDateTime = requestQuery.fromdatetime;
     const toDateTime = requestQuery.todatetime;
