import { Transaction } from '../util/db';
import { Job } from './job';
import { NotFoundError, RequestValidationError } from '../util/errors';
import isUUID from '../util/uuid';

export const LABELS_TABLE = 'raw_labels';
export const JOBS_LABELS_TABLE = 'jobs_raw_labels';
export const USERS_LABELS_TABLE = 'users_labels';

/**
 * Returns an error message if a label exceeds 255 characters in length
 *
 * @param label - The label to check
 * @returns An error message if the label is not valid, null otherwise
 */
export function checkLabel(label: string): string {
  if (label.length > 255) {
    const message = 'Labels may not exceed 255 characters in length.';
    return message;
  }
  return null;
}

/**
 * Trim the whitespace from the beginning/end of a label and convert it to lowercase
 *
 * @param label - the label to normalize
 * @returns - label converted to lowercase with leading/trailing whitespace trimmed
 */
export function normalizeLabel(label: string): string {
  return label.trim().toLowerCase();
}

/**
 * Verify that the user can change the labels on a give job. Currently only job owners can
 * change the labels for a job.
 * @param trx - the transaction to use for querying
 * @param jobIds - the UUIDs associated with the jobs
 * @throws `ForbiddenError` if the user does not own the job.
 */
export async function verifyUserAccessToUpdateLabels(
  trx: Transaction,
  jobIds: string[],
  username: string,
  isAdmin: boolean = false): Promise<void> {
  for (const jobId of jobIds) {
    if (!isUUID(jobId)) {
      throw new RequestValidationError(`jobId ${jobId} is in invalid format.`);
    }
  }
  const rows = await trx(Job.table).select('jobID', 'username')
    .where('jobID', 'in', jobIds);
  const foundJobs = [];
  for (const row of rows) {
    const jobId = row.jobID;
    const jobOwner = row.username;
    if (jobOwner != username && !isAdmin) {
      throw new NotFoundError();
    }
    foundJobs.push(jobId);
  }

  for (const jobId of jobIds) {
    if (!foundJobs.includes(jobId)) {
      throw new NotFoundError(`Unable to find job ${jobId}`);
    }
  }
}

/**
 * Save labels for a user to the raw_labels table and to the users_labels table
 *
 * @param trx - the transaction to use for querying
 * @param labels - the string values for the labels
 * @param username - the user adding the labels
 * @returns A list of the ids of the saved labels
 */
async function saveLabels(
  trx: Transaction,
  labels: string[],
  timeStamp: Date,
  username: string): Promise<string[]> {
  const uniqueLabels = Array.from(new Set(labels));
  const labelRows = uniqueLabels.map((label) => {
    return { value: label, createdAt: timeStamp, updatedAt: timeStamp };
  });

  // this will 'upsert' the labels - if a label already exists
  // it will just update the `updatedAt` timestamp
  const insertedRows = await trx(LABELS_TABLE)
    .insert(labelRows)
    .returning(['id', 'value'])
    .onConflict(['value'])
    .merge(['updatedAt']);

  const usersRawLabelsRows = [];
  for (const row of insertedRows) {
    usersRawLabelsRows.push({ username, value: row.value, createdAt: timeStamp, updatedAt: timeStamp });
  }

  await trx(USERS_LABELS_TABLE)
    .insert(usersRawLabelsRows)
    .onConflict(['username', 'value'])
    .merge(['updatedAt']);

  return insertedRows.map((row) => row.id);
}

/**
 * Returns the labels for a given job
 * @param trx - the transaction to use for querying
 * @param jobId - the UUID associated with the job
 *
 * @returns A promise that resolves to an array of strings, one for each label
 */
export async function getLabelsForJob(
  trx: Transaction,
  jobId: string,
): Promise<string[]> {
<<<<<<< HEAD
  const query = trx(JOBS_LABELS_TABLE)
    .where({ job_id: jobId })
    .orderBy([`${JOBS_LABELS_TABLE}.id`])
    .innerJoin(LABELS_TABLE, `${JOBS_LABELS_TABLE}.label_id`, '=', `${LABELS_TABLE}.id`)
    .select([`${LABELS_TABLE}.value`]);
=======
  const query = trx('jobs_labels')
    .where({ job_id: jobID })
    .orderBy(['labels.value'])
    .innerJoin('labels', 'jobs_labels.label_id', '=', 'labels.id')
    .select(['labels.value']);
>>>>>>> bc52cf24

  const rows = await query;

  return rows.map((row) => row.value);
}

/**
 *  Set the labels for a given job/user. This is atomic - all the labels are set at once. Any
 * existing labels are replaced.
 * @param trx - the transaction to use for querying
 * @param jobId - the UUID associated with the job
 * @param username - the username the labels belong to
 * @param labels - the array of strings representing the labels. These will be forced to lower-case.
 * If this is an empty array then any existing labels for the job will be cleared.
 */
export async function setLabelsForJob(
  trx: Transaction,
  jobId: string,
  username: string,
  labels: string[],
): Promise<void> {

  if (!labels) return;

  // delete any labels that already exist for the job
  await trx(JOBS_LABELS_TABLE)
    .where({ job_id: jobId })
    .delete();

  if (labels.length > 0) {
    const now = new Date();
    const ids = await saveLabels(trx, labels, now, username);
    const jobsLabelRows = ids.map((id) => {
      return { job_id: jobId, label_id: id, createdAt: now, updatedAt: now };
    });

    await trx(JOBS_LABELS_TABLE).insert(jobsLabelRows);
  }
}

/**
 *  Add labels to the given jobs for the given user. Any labels that already exist for the given
 * job will not be re-added or replaced.
 * @param trx - the transaction to use for querying
 * @param jobIds - the UUIDs associated with the jobs
 * @param username - the username the labels belong to
 * @param labels - the array of strings representing the labels.
 */
export async function addLabelsToJobs(
  trx: Transaction,
  jobIds: string[],
  username: string,
  labels: string[],
  isAdmin: boolean = false,
): Promise<void> {
  await verifyUserAccessToUpdateLabels(trx, jobIds, username, isAdmin);
  const now = new Date();
  const labelIds = await saveLabels(trx, labels, now, username);
  const rowsToAdd = [];
  for (const jobId of jobIds) {
    for (const labelId of labelIds) {
      rowsToAdd.push({ job_id: jobId, label_id: labelId, createdAt: now, updatedAt: now });
    }
  }
  if (rowsToAdd.length > 0) {
    await trx(JOBS_LABELS_TABLE).insert(rowsToAdd)
      .onConflict(['job_id', 'label_id'])
      .merge(['updatedAt']);
  }
}

/**
 *  Delete one or more labels from the given jobs for the given user.
 * @param trx - the transaction to use for querying
 * @param jobIds - the UUIDs associated with the jobs
 * @param username - the username the labels belong to
 * @param labels - the array of strings representing the labels.
 * @param isAdmin - true if the user is an admin user
 */
export async function deleteLabelsFromJobs(
  trx: Transaction,
  jobIds: string[],
  username: string,
  labels: string[],
  isAdmin: boolean = false,
): Promise<void> {
  await verifyUserAccessToUpdateLabels(trx, jobIds, username, isAdmin);

  // unfortunately sqlite doesn't seem to like deletes with joins, so we have to do this in two
  // queries
  const labelIds = await trx(`${LABELS_TABLE}`)
    .select('id')
    .where('value', 'in', labels);
  await trx(`${JOBS_LABELS_TABLE}`)
    .where('job_id', 'in', jobIds)
    .andWhere('label_id', 'in', labelIds.map(row => row.id))
    .del();
}<|MERGE_RESOLUTION|>--- conflicted
+++ resolved
@@ -117,19 +117,11 @@
   trx: Transaction,
   jobId: string,
 ): Promise<string[]> {
-<<<<<<< HEAD
   const query = trx(JOBS_LABELS_TABLE)
     .where({ job_id: jobId })
-    .orderBy([`${JOBS_LABELS_TABLE}.id`])
+    .orderBy([`${LABELS_TABLE}.value`])
     .innerJoin(LABELS_TABLE, `${JOBS_LABELS_TABLE}.label_id`, '=', `${LABELS_TABLE}.id`)
     .select([`${LABELS_TABLE}.value`]);
-=======
-  const query = trx('jobs_labels')
-    .where({ job_id: jobID })
-    .orderBy(['labels.value'])
-    .innerJoin('labels', 'jobs_labels.label_id', '=', 'labels.id')
-    .select(['labels.value']);
->>>>>>> bc52cf24
 
   const rows = await query;
 
