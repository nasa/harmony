import Ajv from 'ajv';
import addFormats from 'ajv-formats';
import * as fs from 'fs';
import _ from 'lodash';
import * as path from 'path';

import { CmrUmmCollection, CmrUmmVariable } from '../util/cmr';
import { Decrypter, Encrypter } from '../util/crypto';
import logger from '../util/log';
<<<<<<< HEAD
import { CmrUmmVisualization } from '../util/umm-vis';
=======
>>>>>>> 44bc5c61
import { isValidUri } from '../util/url';
import { cmrVarToHarmonyVar, HarmonyVariable } from '../util/variables';

export const CURRENT_SCHEMA_VERSION = '0.22.0';

/**
 * Synchronously reads and parses the JSON Schema at the given path
 *
 * @param version - The version number of the schema to read
 * @returns The parsed JSON Schema object
 */
function readSchema(version: string): object {
  const schemaPath = path.join(__dirname, '..', 'schemas', 'data-operation', version, `data-operation-v${version}.json`);
  return JSON.parse(fs.readFileSync(schemaPath).toString());
}

interface SchemaVersion {
  // The version number of the given schema
  version: string;
  // The JSON schema for the version, parsed into an object
  schema: object;
  // A function that takes a model in the schema's version and returns a
  // model for the schema one version lower.  If this is not provided, schema translations will
  // be unable to downgrade from the version
  down?: (unknown) => unknown;
}

let _schemaVersions: SchemaVersion[];
/**
 * Memoized list of schema objects in order of descending version number.
 * @returns a memoized list of schema objects in order of descending version number.
 */
function schemaVersions(): SchemaVersion[] {
  if (_schemaVersions) return _schemaVersions;
  _schemaVersions = [
    {
      version: '0.22.0',
      schema: readSchema('0.22.0'),
      down: (model): unknown => {
        const revertedModel = _.cloneDeep(model);
        revertedModel.sources?.forEach((s) => {
          delete s.visualizations;
        });
        return revertedModel;
      },
    },
    {
      version: '0.21.0',
      schema: readSchema('0.21.0'),
      down: (model): unknown => {
        const revertedModel = _.cloneDeep(model);
        delete revertedModel.pixelSubset;
        return revertedModel;
      },
    },
    {
      version: '0.20.0',
      schema: readSchema('0.20.0'),
      down: (model): unknown => {
        const revertedModel = _.cloneDeep(model);
        delete revertedModel.average;
        return revertedModel;
      },
    },
    {
      version: '0.19.0',
      schema: readSchema('0.19.0'),
      down: (model): unknown => {
        const revertedModel = _.cloneDeep(model);
        delete revertedModel.extraArgs;
        return revertedModel;
      },
    },
    {
      version: '0.18.0',
      schema: readSchema('0.18.0'),
      down: (model): unknown => {
        const revertedModel = _.cloneDeep(model);
        delete revertedModel.extendDimensions;
        return revertedModel;
      },
    },
    {
      version: '0.17.0',
      schema: readSchema('0.17.0'),
      down: (model): unknown => {
        const revertedModel = _.cloneDeep(model);
        revertedModel.sources?.forEach((s) => {
          delete s.versionId;
          delete s.shortName;
        });

        return revertedModel;
      },
    },
    {
      version: '0.16.0',
      schema: readSchema('0.16.0'),
      down: (model): unknown => {
        const revertedModel = _.cloneDeep(model);
        delete revertedModel.subset.dimensions;
        return revertedModel;
      },
    },
    {
      version: '0.15.0',
      schema: readSchema('0.15.0'),
      down: (model): unknown => {
        const revertedModel = _.cloneDeep(model);
        revertedModel.sources?.forEach((s) => {
          if ('coordinateVariables' in s) {
            delete s.coordinateVariables;
          }
          s.variables?.forEach((v) => {
            delete v.type;
            delete v.subtype;
          });
        });

        return revertedModel;
      },
    },
    {
      version: '0.14.0',
      schema: readSchema('0.14.0'),
      down: (model): unknown => {
        const revertedModel = _.cloneDeep(model);
        if ('point' in revertedModel.subset) {
          delete revertedModel.subset.point;
        }

        return revertedModel;
      },
    },
    {
      version: '0.13.0',
      schema: readSchema('0.13.0'),
      down: (model): unknown => {
        const revertedModel = _.cloneDeep(model);
        if ('concatenate' in revertedModel) {
          delete revertedModel.concatenate;
        }

        return revertedModel;
      },
    },
    {
      version: '0.12.0',
      schema: readSchema('0.12.0'),
      down: (model): unknown => {
        const revertedModel = _.cloneDeep(model);
        revertedModel.sources.forEach((s) => {
          if (s.variables) {
            s.variables.forEach((v) => {
              delete v.relatedUrls;
            });
          }
        });

        return revertedModel;
      },
    },
    {
      version: '0.11.0',
      schema: readSchema('0.11.0'),
      down: (model): unknown => model,
    },
    {
      version: '0.10.0',
      schema: readSchema('0.10.0'),
      down: (model): unknown => {
        const revertedModel = _.cloneDeep(model);
        if (_.has(revertedModel, 'format.srs')) {
          delete revertedModel.format.srs;
        }

        return revertedModel;
      },
    },
    {
      version: '0.9.0',
      schema: readSchema('0.9.0'),
      down: (model): unknown => {
        const revertedModel = _.cloneDeep(model);
        if ('accessToken' in revertedModel) {
          delete revertedModel.accessToken;
        }

        return revertedModel;
      },
    },
    {
      version: '0.8.0',
      schema: readSchema('0.8.0'),
      down: (model): unknown => {
        const revertedModel = _.cloneDeep(model);
        revertedModel.sources.forEach((s) => {
          if (s.variables) {
            s.variables.forEach((v) => {
              delete v.fullPath;
            });
          }
        });

        return revertedModel;
      },
    },
    {
      version: '0.7.0',
      schema: readSchema('0.7.0'),
      down: (model): unknown => {
        const revertedModel = _.cloneDeep(model);
        // remove the `bbox` and `temporal` fields from all the granules in all the sources
        revertedModel.sources.forEach((s) => {
          s.granules.forEach((g) => {
            delete g.bbox;
            delete g.temporal;
          });
        });

        return revertedModel;
      },
    },
    {
      version: '0.6.0',
      schema: readSchema('0.6.0'),
      down: (model): unknown => {
        const revertedModel = _.cloneDeep(model);
        delete revertedModel.subset.shape;
        delete revertedModel.stagingLocation;
        return revertedModel;
      },
    },
    {
      version: '0.5.0',
      schema: readSchema('0.5.0'),
      down: (model): unknown => {
        const revertedModel = _.cloneDeep(model);
        delete revertedModel.format.interpolation;
        delete revertedModel.format.scaleExtent;
        delete revertedModel.format.scaleSize;
        return revertedModel;
      },
    },
    {
      version: '0.4.0',
      schema: readSchema('0.4.0'),
    },
  ];
  return _schemaVersions;
}

let _validator: Ajv;
/**
 * @returns a memoized validator for the data operations schema
 */
function validator(): Ajv {
  if (_validator) return _validator;
  _validator = new Ajv({ strict: false });
  addFormats(_validator);
  for (const { schema, version } of schemaVersions()) {
    _validator.addSchema(schema, version);
  }
  return _validator;
}
export interface TemporalStringRange {
  start?: string;
  end?: string;
}
export interface HarmonyGranule {
  id: string;
  name: string;
  url: string;
  temporal: TemporalStringRange;
  bbox?: number[];
}

export interface DataSource {
  collection: string;
  shortName: string;
  versionId: string;
  coordinateVariables: HarmonyVariable[];
  variables: HarmonyVariable[];
  visualizations: object[];
  granules: HarmonyGranule[];
}

export interface SRS {
  proj4: string;
  wkt: string;
  epsg?: string;
}

export interface Dimension {
  name: string;
  min?: number;
  max?: number;
}

/**
 * Encapsulates an operation to be performed against a backend.  Currently the
 * class is largely getters and setters.  The eventual intent is to allow us
 * to maintain multiple versions of the operation JSON schema, which this class
 * or its children would know how to serialize
 *
 */
export default class DataOperation {
  // eslint-disable-next-line @typescript-eslint/no-explicit-any
  model: any; // Type checking is redundant with JSON schema checks

  granuleIds: string[];

  granuleNames: string[];

  requireSynchronous: boolean;

  maxResults?: number;

  cmrHits?: number;

  scrollIDs?: string[] = [];

  cmrQueryLocations: string[] = [];

  encrypter?: Encrypter;

  decrypter?: Decrypter;

  message: string;

  requestStartTime: Date; // The time that the initial request to harmony was received

  ignoreErrors?: boolean;

  destinationUrl: string;

  ummCollections: CmrUmmCollection[];

  /**
   * Creates an instance of DataOperation.
   *
   * @param model - The initial model, useful when receiving serialized operations
   * @param encrypter - A function used to encrypt the accessToken
   * @param decrypter - A function used to decrypt the accessToken
   *
   * Note that `decrypter(encrypter(message))` should equal `message`.
   *
   */
  constructor(
    model: object = null,
    encrypter: Encrypter = _.identity,
    decrypter: Decrypter = _.identity,
  ) {
    this.model = model || {
      sources: [],
      format: {},
      subset: {},
    };

    this.encrypter = encrypter;
    this.decrypter = decrypter;
  }


  /**
   * Returns true if the operation is requesting spatial subsetting
   *
   * @returns true if the operation requests spatial subsetting
   */
  get shouldSpatialSubset(): boolean {
    return !!this.model.subset?.bbox;
  }

  /**
   * Returns true if the operation is requesting shapefile subsetting
   *
   * @returns true if the operation requests shapefile subsetting
   */
  get shouldShapefileSubset(): boolean {
    return !!this.geojson;
  }

  /**
   * Returns true if the operation is requesting temporal subsetting
   *
   * @returns true if the operation requests temporal subsetting
   */
  get shouldTemporalSubset(): boolean {
    return !_.isEmpty(this.model.temporal);
  }

  /**
   * Returns true if the operation is requesting variable subsetting
   *
   * @returns true if the operation requests variable subsetting
   */
  get shouldVariableSubset(): boolean {
    const varSources = this.sources.filter((s) => s.variables && s.variables.length > 0);
    return varSources.length > 0;
  }

  /**
   * Returns true if the operation is requesting dimension subsetting
   *
   * @returns true if the operation requests dimension subsetting
   */
  get shouldDimensionSubset(): boolean {
    return this.dimensions?.length > 0;
  }

  /**
   * Returns true if the operation is requesting reprojection
   *
   * @returns true if the operation requests reprojection
   */
  get shouldReproject(): boolean {
    return !!this.crs;
  }

  /**
   * Returns the service data sources, a list of objects containing a collection ID with the
   * variables, coordinate variables, and granules to operate on.
   *
   * @returns The service data sources
   */
  get sources(): DataSource[] {
    return this.model.sources;
  }

  /**
   * Sets the service data sources, a list of objects containing a collection ID with the variables
   * and granules to operate on
   *
   * @param sources - The service data sources
   */
  set sources(sources: DataSource[]) {
    this.model.sources = sources;
  }

  /**
   * Returns the collections used in the data operation as
   * a list of strings
   *
   * @returns string[] of collections
   */
  get collectionIds(): string[] {
    return this.model.sources.map((s: DataSource) => s.collection);
  }

  /**
   * Returns the data provider ID (from the data operation sources)
   *
   * @returns the provider ID (parsed from the collection ID)
   */
  get providerId(): string | undefined {
    const { sources } = this;
    if (sources && sources.length > 0) {
      return sources[0].collection.split('-')[1].toLowerCase();
    }
  }

  /**
   * Adds a new service data source to the list of those to operate on
   *
   * @param collection - The CMR ID of the collection being operated on
   * @param shortName - The CMR short name of the collection being operated on
   * @param versionId - The CMR version ID of the collection being operated on
   * @param vars - An array of objects containing variable id and name
   * @param cmrCoordinateVariables - An array of CMR UMM variables that are
   * coordinate variables.
   */
  addSource(
    collection: string,
    shortName: string,
    versionId: string,
    vars: CmrUmmVariable[] = undefined,
    cmrCoordinateVariables: CmrUmmVariable[] = undefined,
    visuals: CmrUmmVisualization[] = undefined,
  ): void {
    const variables = vars?.map(cmrVarToHarmonyVar);
    const coordinateVariables = cmrCoordinateVariables?.map(cmrVarToHarmonyVar);
    const visualizations = visuals?.map(visual => visual.umm);
    this.model.sources.push({ collection, shortName, versionId, variables, coordinateVariables, visualizations });
  }

  /**
   * Gets whether or not the data should be concatenated
   */
  get shouldConcatenate(): boolean {
    return !!this.model.concatenate;
  }

  /**
   * Sets whether or not the data should be concatenated
   */
  set shouldConcatenate(value: boolean) {
    this.model.concatenate = value;
  }

  /**
   * Gets whether or not the data should be extended
   */
  get shouldExtend(): boolean {
    return !!(this.model.extendDimensions?.length > 0);
  }

  /**
   * Gets the averaging method to use
   *
   * @returns the averaging method to use
   */
  get average(): string {
    return this.model.average;
  }

  /**
   * Sets the averaging method to use
   */
  set average(value: string) {
    this.model.average = value;
  }

  /**
   * Returns the CRS into which the data should be transformed
   *
   * @returns The CRS into which the data should be transformed
   */
  get crs(): string {
    return this.model.format.crs;
  }

  /**
   * Sets the CRS into which the data should be transformed
   */
  set crs(crs: string) {
    this.model.format.crs = crs;
  }

  /**
   * Returns an object of SRS (CRS) transform information with keys proj4, wkt, and epsg (if
   * available).
   */
  get srs(): SRS {
    const { srs } = this.model.format;
    if (!srs) return null;
    return this.model.format.srs;
  }

  /**
   * Sets the SRS (CRS) transform information.
   */
  set srs(srs: SRS) {
    this.model.format.srs = srs;
  }

  /**
   * Returns true if the service output should be transparent where there is no data (if possible)
   *
   * @returns true if the service output should be transparent where there is no data
   */
  get isTransparent(): boolean {
    return this.model.format.isTransparent;
  }

  /**
   * Sets the flag indicating whether the service output should be transparent where there is no
   * data, if possible.  True if so, false otherwise.
   *
   * @param isTransparent - true if the output should be transparent where there is no data
   */
  set isTransparent(isTransparent: boolean) {
    this.model.format.isTransparent = isTransparent;
  }

  /**
   * Returns the mime type which the service should provide as its output format, e.g. "image/tiff"
   *
   * @returns the mime type which the service should provide as its output format
   */
  get outputFormat(): string {
    return this.model.format.mime;
  }

  /**
   * Sets the mime type which the service should provide as its output format, e.g. "image/tiff"
   *
   * @param mime - the mime type to use as an output format
   */
  set outputFormat(mime: string) {
    this.model.format.mime = mime;
  }

  /**
   * Sets the requested dots-per-inch resolution for image output.
   *
   * @param dpi - The DPI resolution for image output
   */
  set outputDpi(dpi: number) {
    this.model.format.dpi = dpi;
  }

  /**
   * Returns the scale extent which the service should use.
   *
   * @returns the scale extent
   */
  get scaleExtent(): object {
    return this.model.format.scaleExtent;
  }

  /**
   * Sets the scale extent which the service should use.
   *
   * @param scaleExtent - the scale extent
   * Example: `{ x: { min: 0, max: 5 }, y: { min: 5, max: 15} }`
   *
   */
  set scaleExtent(scaleExtent: object) {
    this.model.format.scaleExtent = scaleExtent;
  }

  /**
   * Returns the scale size which the service should use.
   *
   * @returns the scale size, e.g. `{ x: 2, y: 1 }`
   */
  get scaleSize(): { x: number; y: number } {
    return this.model.format.scaleSize;
  }

  /**
   * Sets the scale size which the service should use, e.g. `{ x: 2, y: 1 }`
   *
   * @param scaleSize - the scale size which the service should use.
   */
  set scaleSize(scaleSize: { x: number; y: number }) {
    this.model.format.scaleSize = scaleSize;
  }

  /**
   * Returns interpolation method the service should use, e.g. "bilinear"
   *
   * @returns the interpolation method which the service should use
   */
  get interpolationMethod(): string {
    return this.model.format.interpolation;
  }

  /**
   * Sets the interpolation method the service should use, e.g. "bilinear"
   *
   * @param interpolationMethod - the interpolation method which the service should use
   */
  set interpolationMethod(interpolationMethod: string) {
    this.model.format.interpolation = interpolationMethod;
  }

  /**
   * Sets the spatial point to be used for spatial subsetting, an array of 2 coordinates:
   *   [ Longitude, Latitude ]
   *
   * @param point - The spatial point in form of [ Longitude, Latitude ]
   */
  set spatialPoint(point: Array<number>) {
    this.model.subset.point = point;
  }

  /**
   * Gets the spatial point to be used for spatial subsetting, an array of 2 coordinates:
   *   [ Longitude, Latitude ]
   *
   * @returns The spatial point in form of [ Longitude, Latitude ]
   */
  get spatialPoint(): Array<number> {
    return this.model.subset.point;
  }

  /**
   * Sets the bounding rectangle to be used for spatial subsetting, an array of 4 coordinates:
   *   [ West, South, East, North ]
   *
   * @param bbox - The subsetting bounding rectangle, [ West, South, East, North ]
   */
  set boundingRectangle(bbox: Array<number>) {
    this.model.subset.bbox = bbox;
  }

  /**
   * Gets the bounding rectangle to be used for spatial subsetting, an array of 4 coordinates:
   *   [ West, South, East, North ]
   *
   * @returns The subsetting bounding rectangle, [ West, South, East, North ]
   */
  get boundingRectangle(): Array<number> {
    return this.model.subset.bbox;
  }

  /**
   * Sets the geojson directly or the URI to the geojson shape used for spatial subsetting
   *
   * @param geojsonUri - A URI to the geojson shape
   */
  set geojson(geoJsonOrUri: string) {
    if (isValidUri(geoJsonOrUri)) {
      this.model.subset.shape = { type: 'application/geo+json', href: geoJsonOrUri };
    } else {
      this.model.subset.shape = geoJsonOrUri;
    }
  }

  /**
   * Gets the geojson shape or the URI for the geojson shape used for spatial subsetting
   *
   * @returns The geojson or the URI to the geojson shape
   */
  get geojson(): string {
    if (this.model.subset.shape) {
      if (typeof this.model.subset.shape === 'string') {
        return this.model.subset.shape;
      } else {
        return this.model.subset.shape.href;
      }
    }
    return null;
  }

  /**
   * Gets the dimensions used for dimension extension
   *
   * @returns The dimensions that will be extended
   */
  get extendDimensions(): string[] {
    return this.model.extendDimensions;
  }

  /**
   * Sets dimensions used for dimension extension
   *
   * @param dimensions - The dimensions that will be extended
   */
  set extendDimensions(dimensions: string[]) {
    this.model.extendDimensions = dimensions;
  }

  /**
   * Gets the dimensions used for dimension subsetting
   *
   * @returns The dimensions against which to subset
   */
  get dimensions(): Dimension[] {
    return this.model.subset.dimensions;
  }

  /**
   * Sets dimensions used for dimension subsetting
   *
   * @param dimensions - The dimensions against which to subset
   */
  set dimensions(dimensions: Dimension[]) {
    this.model.subset.dimensions = dimensions;
  }


  /**
   * Returns the temporal range to be acted upon by services where each time
   * is expressed in RFC-3339 format
   *
   * @returns The temporal range with two keys start and end
   */
  get temporal(): TemporalStringRange {
    const { temporal } = this.model;
    if (!temporal) return null;
    return temporal;
  }

  /**
   * Sets the temporal range to be acted upon by services, `{ start, end }`, storing each time
   * as a string expressed in RFC-3339 format
   *
   * @param temporalRange - [ start, end ] temporal range
   */
  set temporal(temporalRange: TemporalStringRange) {
    this.model.temporal = temporalRange;
  }

  /**
   * Returns the requested width of the output file in pixels
   *
   * @returns the requested width of the output file in pixels
   */
  get outputWidth(): number {
    return this.model.format.width;
  }

  /**
   * Sets the requested width of the output file in pixels
   *
   * @param width - the requested width of the output file in pixels
   */
  set outputWidth(width: number) {
    this.model.format.width = width;
  }

  /**
   * Returns the requested height of the output file in pixels
   *
   * @returns the requested height of the output file in pixels
   */
  get outputHeight(): number {
    return this.model.format.height;
  }

  /**
   * Sets the requested height of the output file in pixels
   *
   * @param height - the requested height of the output file in pixels
   */
  set outputHeight(height: number) {
    this.model.format.height = height;
  }

  /**
   * Gets the EDL username of the user requesting the service
   *
   * @returns The EDL username of the service invoker
   */
  get user(): string {
    return this.model.user;
  }

  /**
   * Sets the EDL username of the user requesting the service
   *
   * @param user - The EDL username of the service invoker
   */
  set user(user: string) {
    this.model.user = user;
  }

  /**
   * Gets the EDL token of the user requesting the service
   *
   * @returns The EDL token of the service invoker
   */
  get accessToken(): string {
    return this.model.accessToken;
  }

  /**
   * Sets the EDL token of the user requesting the service. Calling the
   * getter will return the encrypted token as the default behavior. This
   * is to ensure that the token is encrypted when serialized and that the
   * unencrypted token is not accidentally serialized, written to logs, etc.
   * To get the original token, use the the `unencryptedAccessToken` method.
   *
   * @param user - The EDL token of the service invoker
   */
  set accessToken(accessToken: string) {
    this.model.accessToken = accessToken ? this.encrypter(accessToken) : accessToken;
  }

  /**
   * Gets the decrypted EDL token of the user requesting the service
   *
   * @returns The unencrypted EDL token of the service invoker
   */
  get unencryptedAccessToken(): string {
    return this.model.accessToken ? this.decrypter(this.accessToken) : this.model.accessToken;
  }

  /**
   * Gets the URL to which data services should call back when they have completed
   *
   * @returns The callback URL data services should send results to
   */
  get callback(): string {
    return this.model.callback;
  }

  /**
   * Sets the URL to which data services should call back when they have completed
   *
   * @param value - The callback URL data services should send results to
   */
  set callback(value: string) {
    this.model.callback = value;
  }

  /**
   * Gets the Client ID that is submitting the request
   *
   * @returns The Client ID that is submitting the request
   */
  get client(): string {
    return this.model.client;
  }

  /**
   * Sets the Client ID that is submitting the request
   *
   * @param value - The Client ID that is submitting the request
   */
  set client(value: string) {
    this.model.client = value;
  }

  /**
   * Gets whether the service is being invoked synchronously or asynchronously from
   * the perspective of the end user.
   *
   * @returns isSynchronous
   */
  get isSynchronous(): boolean {
    return this.model.isSynchronous;
  }

  /**
   * Sets whether the service is being invoked synchronously or asynchronously from
   * the perspective of the end user.
   *
   * @param value - The synchronous flag
   */
  set isSynchronous(value: boolean) {
    this.model.isSynchronous = value;
  }

  /**
   * Gets the UUID associated with this request.
   *
   * @returns UUID associated with this request.
   */
  get requestId(): string {
    return this.model.requestId;
  }

  /**
   * Sets the UUID associated with this request.
   *
   * @param value - UUID associated with this request.
   */
  set requestId(value: string) {
    this.model.requestId = value;
  }

  /**
   * Gets the staging location URL for data produced by this request
   *
   * @returns the staging location URL
   */
  get stagingLocation(): string {
    return this.model.stagingLocation;
  }

  /**
   * Sets the staging location URL for data produced by this request
   *
   * @param value - the staging location URL
   */
  set stagingLocation(value: string) {
    this.model.stagingLocation = value;
  }

  /**
   * Gets the extraArgs
   *
   * @returns The extra arguments that will be passed to service worker
   */
  get extraArgs(): Record<string, unknown> {
    return this.model.extraArgs;
  }

  /**
   * Sets extraArgs
   *
   * @param extraArgs - The extra arguments that will be passed to service worker
   */
  set extraArgs(extraArgs: Record<string, unknown>) {
    this.model.extraArgs = extraArgs;
  }

  /**
   * Removes extraArgs
   */
  removeExtraArgs(): void {
    if (this.model.extraArgs) {
      delete this.model.extraArgs;
    }
  }

  /**
   * Gets the ummVis
   *
   * @returns The array of stringified UMM-Vis objects that will be passed to service worker
   */
  get ummVis(): Array<string> {
    return this.model.ummVis;
  }

  /**
   * Sets the ummVis array
   *
   * @param ummVis - The array of stringified UMM-Vis objects that will be passed to service worker
   */
  set UmmVis(ummVis: Array<string>) {
    this.model.ummVis = ummVis;
  }

  /**
   * Gets whether the service should perform pixel subset or not.
   *
   * @returns pixelSubset
   */
  get pixelSubset(): boolean {
    return this.model.pixelSubset;
  }

  /**
   * Sets whether the service should perform pixel subset or not.
   *
   * @param value - The pixelSubset flag
   */
  set pixelSubset(value: boolean) {
    this.model.pixelSubset = value;
  }

  /**
   *  Returns a deep copy of this operation
   *
   * @returns a deep copy of this operation
   */
  clone(): DataOperation {
    return new DataOperation(_.cloneDeep(this.model));
  }

  /**
   * Returns a JSON string representation of the data operation serialized according
   * to the provided JSON schema version ID (default: highest available)
   *
   * @param version - The version to serialize
   * @param fieldsToInclude - The fields to include in the serialized operation. An empty array
   * indicates that all fields should be included.
   * @returns The serialized data operation in the requested version
   * @throws TypeError - If validate is `true` and validation fails, or if version is not provided
   * @throws RangeError - If the provided version cannot be serialized
   */
  serialize(version: string, fieldsToInclude: string[] = []): string {
    if (!version) {
      throw new TypeError('Schema version is required to serialize DataOperation objects');
    }

    let toWrite = _.cloneDeep(this.model);

    // To be fixed by HARMONY-203 to not default to TIFF
    toWrite.format.mime = toWrite.format.mime || 'image/tiff';
    let matchingSchema = null;
    for (const schemaVersion of schemaVersions()) {
      if (schemaVersion.version === version) {
        matchingSchema = schemaVersion;
        break;
      }
      if (!schemaVersion.down) {
        break;
      }
      toWrite = schemaVersion.down(toWrite);
    }

    if (!matchingSchema) {
      throw new RangeError(`Unable to produce a data operation with version ${version}`);
    }

    toWrite.version = version;
    const validatorInstance = validator();
    const valid = validatorInstance.validate(version, toWrite);
    if (!valid) {
      logger.error(`Invalid JSON: ${JSON.stringify(toWrite)}`);
      logger.error(JSON.stringify(validatorInstance.errors));
      throw new TypeError(`Invalid JSON produced: ${JSON.stringify(validatorInstance.errors)}`);
    }

    if (fieldsToInclude.length > 0) {
      if (!fieldsToInclude.includes('reproject')) {
        delete toWrite.format.crs;
        delete toWrite.format.srs;
        delete toWrite.format.interpolation;
        delete toWrite.format.scaleExtent;
      }
      if (!fieldsToInclude.includes('reformat')) {
        delete toWrite.format.mime;
      }
      if (!fieldsToInclude.includes('variableSubset')) {
        for (const source of toWrite.sources) {
          delete source.variables;
        }
      }
      if (!fieldsToInclude.includes('spatialSubset')) {
        delete toWrite.subset.bbox;
      }
      if (!fieldsToInclude.includes('shapefileSubset')) {
        delete toWrite.subset.shape;
      }
      if (!fieldsToInclude.includes('dimensionSubset')) {
        delete toWrite.subset.dimensions;
      }
      if (!fieldsToInclude.includes('temporalSubset')) {
        delete toWrite.temporal;
      }
    }

    return JSON.stringify(toWrite);
  }
}<|MERGE_RESOLUTION|>--- conflicted
+++ resolved
@@ -7,10 +7,7 @@
 import { CmrUmmCollection, CmrUmmVariable } from '../util/cmr';
 import { Decrypter, Encrypter } from '../util/crypto';
 import logger from '../util/log';
-<<<<<<< HEAD
 import { CmrUmmVisualization } from '../util/umm-vis';
-=======
->>>>>>> 44bc5c61
 import { isValidUri } from '../util/url';
 import { cmrVarToHarmonyVar, HarmonyVariable } from '../util/variables';
 
