/* eslint-disable no-param-reassign */
import _ from 'lodash';
import logger from '../util/log';
import db, { Transaction } from '../util/db';
import { ServerError } from '../util/errors';

export interface RecordConstructor extends Function {
  table: string;
}

/**
 * Before saving a record, set the appropriate date fields.
 * This will mutate the Record and the Partial<Record>.
 * @param fields - the fields to update
 * @param record - the record to update
 * @returns boolean indicating whether this is a new record
 */
function setDateFields(record: Record, fields: Partial<Record>): boolean {
  const updatedAt = new Date();
  record.updatedAt = updatedAt;
  fields.updatedAt = updatedAt;

  const newRecord = !record.createdAt;
  if (newRecord) {
    record.createdAt = record.updatedAt;
    fields.createdAt = record.createdAt;
  }
  return newRecord;
}

/**
 * Abstract class describing a database record.  Subclass database tables
 * must define a unique primary key called `id` and timestamps
 * `created_at` and `updated_at`.
 *
 * In order to save, subclasses must have ClassName.table set to their
 * table name.
 */
export default abstract class Record {
  updatedAt: Date;

  createdAt: Date;

  id: number;

  static table: string;

  /**
   * Creates a Record instance (Should not be called directly)
   *
   * @param fields - Object containing to set on the record
   */
  constructor(fields: object) {
    Object.assign(this, fields);

    // Make sure that updatedAt and createdAt are always Date objects
    const tsWorkaround = fields as unknown as { updatedAt: number; createdAt: number };
    if (tsWorkaround.updatedAt && typeof tsWorkaround.updatedAt === 'number') {
      this.updatedAt = new Date(tsWorkaround.updatedAt);
    }
    if (tsWorkaround.createdAt && typeof tsWorkaround.createdAt === 'number') {
      this.createdAt = new Date(tsWorkaround.createdAt);
    }
  }

  /**
   * Validates the record.  Returns null if the record is valid.  Returns
   * a list of errors if it is invalid.
   *
   * @returns a list of validation errors, or null if the record is valid
   */
  validate(): string[] {
    return null;
  }

  /**
   * Validates and saves the record using the given transaction.  Throws an error if the
   * record is not valid.  New records will be inserted and have their id, createdAt, and
   * updatedAt fields set.  Existing records will be updated and have their updatedAt
   * field set.
   *
   * @param transaction - The transaction to use for saving the record
   * @param fields - The fields to save to the database, defaults to this
   * @throws Error - if the record is invalid
   */
  async save(transaction: Transaction, fields: Partial<Record> = this): Promise<void> {
    const errors = this.validate();
    if (errors) {
      throw new TypeError(`${this.constructor.name} is invalid: ${JSON.stringify(errors)}`);
    }
    const newRecord = setDateFields(this, fields);
    if (newRecord) {
      let stmt = transaction((this.constructor as RecordConstructor).table)
        .insert(fields);
      if (db.client.config.client === 'pg') {
        stmt = stmt.returning('id'); // Postgres requires this to return the id of the inserted record
      }
      try {
        [this.id] = await stmt;
      } catch (e) {
        logger.error(e);
<<<<<<< HEAD
        throw (e);
=======
        throw new ServerError('Failed to save to database.');
>>>>>>> a79ead03
      }
    } else {
      await transaction((this.constructor as RecordConstructor).table)
        .where({ id: this.id })
        .update(fields);
    }
  }

  /**
   * Validates and saves each record (using a single statement).  Throws an error if any
   * record is not valid.  Records will be inserted and have their id, createdAt, and
   * updatedAt fields set. If running SQLite, the id field will not be set as it only returns
   * the last id.
   *
   * @param transaction - The transaction to use for saving the records
   * @param records - The records to save
   * @param fieldsList - The fields to save to the database
   * @throws Error - if the record is invalid
   */
  static async insertBatch(
    transaction: Transaction,
    records: Record[],
    fieldsList: Partial<Record>[] = records,
  ): Promise<void> {
    const recordConstructor = records[0]?.constructor;
    const { table } = recordConstructor as RecordConstructor;
    for (const i of _.range(records.length)) {
      const record = records[i];
      const fields = fieldsList[i];
      const errors = record.validate();
      if (errors) {
        throw new TypeError(`${recordConstructor.name} is invalid: ${JSON.stringify(errors)}`);
      }
      setDateFields(record, fields);
    }
    let stmt = transaction(table).insert(fieldsList);
    const isPostgres = db.client.config.client === 'pg';
    if (isPostgres) {
      stmt = stmt.returning('id'); // Postgres requires this to return the id of the inserted record
    }
    try {
      const recordIds = await stmt;
      if (isPostgres) {
        for (const i of _.range(records.length)) {
          records[i].id = recordIds[i];
        }
      }
    } catch (e) {
      logger.error(e);
      throw (e);
    }
  }
}<|MERGE_RESOLUTION|>--- conflicted
+++ resolved
@@ -99,11 +99,7 @@
         [this.id] = await stmt;
       } catch (e) {
         logger.error(e);
-<<<<<<< HEAD
-        throw (e);
-=======
         throw new ServerError('Failed to save to database.');
->>>>>>> a79ead03
       }
     } else {
       await transaction((this.constructor as RecordConstructor).table)
