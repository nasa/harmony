import process from 'process';
import express, { json, RequestHandler } from 'express';
import asyncHandler from 'express-async-handler';
import cookieParser from 'cookie-parser';
import swaggerUi from 'swagger-ui-express';
import * as yaml from 'js-yaml';
import log from '../util/log';

// Middleware requires in outside-in order
import shapefileUpload from '../middleware/shapefile-upload';
import earthdataLoginTokenAuthorizer from '../middleware/earthdata-login-token-authorizer';
import earthdataLoginOauthAuthorizer from '../middleware/earthdata-login-oauth-authorizer';
import { admin, core } from '../middleware/permission-groups';
import wmsFrontend from '../frontends/wms';
import { getJobsListing, getJobStatus, cancelJob, resumeJob, pauseJob, skipJobPreview, skipJobsPreview, cancelJobs, resumeJobs, pauseJobs } from '../frontends/jobs';
import { getJobs, getJob, getWorkItemsTable, getJobLinks, getWorkItemLogs, retry, getWorkItemTableRow, redirectWithoutTrailingSlash, getJobsTable } from '../frontends/workflow-ui';
import { getStacCatalog, getStacItem } from '../frontends/stac';
import { getServiceResult } from '../frontends/service-results';
import cmrGranuleLocator from '../middleware/cmr-granule-locator';
import parameterValidation from '../middleware/parameter-validation';
import chooseService from '../middleware/service-selection';
import shapefileConverter from '../middleware/shapefile-converter';
import { NotFoundError } from '../util/errors';
import * as ogcCoverageApi from '../frontends/ogc-coverages/index';
import * as ogcEdrApi from '../frontends/ogc-edr/index';
import { cloudAccessJson, cloudAccessSh } from '../frontends/cloud-access';
import landingPage from '../frontends/landing-page';
import { setLogLevel } from '../frontends/configuration';
import getVersions from '../frontends/versions';
import serviceInvoker from '../backends/service-invoker';
import HarmonyRequest, { addRequestContextToOperation } from '../models/harmony-request';
import { getServiceImageTag, getServiceImageTags, updateServiceImageTag, getServiceImageTagState, setServiceImageTagState, getServiceDeployment, getServiceDeployments } from '../frontends/service-image-tags';
import cmrCollectionReader = require('../middleware/cmr-collection-reader');
import cmrUmmCollectionReader = require('../middleware/cmr-umm-collection-reader');
import env from '../util/env';
import { postServiceConcatenationHandler, preServiceConcatenationHandler } from '../middleware/concatenation';
import getRequestMetrics from '../frontends/request-metrics';
import { getStagingBucketPolicy } from '../frontends/staging-bucket-policy';
import { parseGridMiddleware } from '../util/grids';
import docsPage from '../frontends/docs/docs';
import { getCollectionCapabilitiesJson } from '../frontends/capabilities';
import extendDefault from '../middleware/extend';
import { getAdminHealth, getHealth } from '../frontends/health';
import handleLabelParameter from '../middleware/label';
import { addJobLabels, deleteJobLabels } from '../frontends/labels';
<<<<<<< HEAD
=======
import handleJobIDParameter from '../middleware/job-id';
>>>>>>> b21b7f20
export interface RouterConfig {
  PORT?: string | number; // The port to run the frontend server on
  BACKEND_PORT?: string | number; // The port to run the backend server on
  CALLBACK_URL_ROOT?: string; // The base URL for callbacks to use
  // True if we should run example services, false otherwise.  Should be false
  // in production.  Defaults to true until we have real HTTP services.
  EXAMPLE_SERVICES?: string;
  skipEarthdataLogin?: string; // True if we should skip using EDL
  USE_HTTPS?: string; // True if the server should use https
}

/**
 * Given an Express.js middleware handler function, returns another
 * Express.js handler that wraps the input function with logging
 * information and ensures the logger accessed by the input function
 * describes the middleware that produced it.
 *
 * @param fn - The middleware handler to wrap with logging
 * @returns The handler wrapped with logging information
 */
function logged(fn: RequestHandler): RequestHandler {
  const scope = `middleware.${fn.name}`;
  return async (req: HarmonyRequest, res, next): Promise<void> => {
    const { logger } = req.context;
    const child = logger.child({ component: scope });
    req.context.logger = child;
    const startTime = new Date().getTime();
    try {
      child.silly('Invoking middleware');
      return fn(req, res, next);
    } finally {
      const msTaken = new Date().getTime() - startTime;
      child.silly('Completed middleware', { durationMs: msTaken });
      if (req.context.logger === child) {
        // Other middlewares may have changed the logger.  This generally happens
        // when `next()` is an async call that the middleware doesn't await.  Note
        // this method does not perfectly guarantee the correct logger is always
        // used.  To do that, each middleware needs to set up and tear down its own
        // logger.
        req.context.logger = logger;
      }
    }
  };
}

/**
 * Returns a function that the incoming request is a valid service request before
 * invoking its handler.
 *
 * @param fn - The service handler
 * @returns The handler wrapped in validation
 * @throws NotFoundError - If there are no collections in the request
 */
function service(fn: RequestHandler): RequestHandler {
  return async (req: HarmonyRequest, res, next): Promise<void> => {
    const { logger } = req.context;
    const child = logger.child({ component: `service.${fn.name}` });
    req.context.logger = child;
    try {
      if (!req.collections || req.collections.length === 0) {
        throw new NotFoundError('Services can only be invoked when a valid collection is supplied in the URL path before the service name.');
      }
      child.info('Running service');
      await fn(req, res, next);
    } catch (e) {
      child.error(e);
      next(e);
    } finally {
      if (req.context.logger === child) {
        // See note in `logged`.  The logger may have changed during middleware execution
        req.context.logger = logger;
      }
    }
  };
}

/**
 * Given a path, returns a regular expression for that path prefixed by one or more collections
 *
 * @param path - The URL path
 * @returns The path prefixed by one or more collection IDs or short names
 */
function collectionPrefix(path: string): RegExp {
  const result = new RegExp(`.*/${path}`);
  return result;
}

const authorizedRoutes = [
  cmrCollectionReader.collectionRegex,
  '/admin*',
  '/capabilities*',
  '/cloud-access*',
  '/configuration*',
  '/jobs*',
  '/logs*',
  '/service-results/*',
  '/workflow-ui*',
  '/service-image*',
  '/service-deployment*',
  '/ogc-api-edr/.*/collections/*',
  '/labels',
];

/**
 * Creates and returns an express.Router instance that has the middleware
 * and handlers necessary to respond to frontend service requests
 *
 * @param skipEarthdataLogin - Opt to skip Earthdata Login
 * @returns A router which can respond to frontend service requests
 */
export default function router({ skipEarthdataLogin = 'false' }: RouterConfig): express.Router {
  const result = express.Router();

  const secret = process.env.COOKIE_SECRET;
  if (!secret) {
    throw new Error('The "COOKIE_SECRET" environment variable must be set to a random secret string.');
  }

  result.use(cookieParser(secret));

  result.use(express.static('public'));
  // JSON and YAML files under /schemas
  result.use('/schemas', express.static('app/schemas'));
  // Missing files under schemas not interpreted as service calls
  result.use('/schemas', (req, res, next) => next(new NotFoundError()));

  // Handle multipart/form-data (used for shapefiles). Files will be uploaded to
  // a bucket.
  result.post(collectionPrefix('(ogc-api-coverages)'), asyncHandler(shapefileUpload()));

  result.use(logged(earthdataLoginTokenAuthorizer(authorizedRoutes)));

  if (`${skipEarthdataLogin}` !== 'true') {
    result.use(logged(earthdataLoginOauthAuthorizer(authorizedRoutes)));
  }

  result.use('/core/*', core);
  if (env.adminGroupId) {
    result.use('/admin/*', admin);
  } else {
    // Prevent misconfiguration granting unintended access
    log.warn('ADMIN_GROUP_ID is not set.  The admin interface will not be available');
    result.use('/admin/*', (req, res, next) => next(new NotFoundError()));
  }

  // Routes and middleware not dealing with service requests
  result.get('/service-results/:bucket/:key(*)', asyncHandler(getServiceResult));

  // Routes and middleware for handling service requests
  result.use(logged(cmrCollectionReader));

  ogcCoverageApi.addOpenApiRoutes(result);
  ogcEdrApi.addOpenApiRoutes(result);
  result.use(collectionPrefix('wms'), service(logged(wmsFrontend)));

  result.use(/^\/(wms|ogc-api-coverages)/, (req, res, next) => {
    next(new NotFoundError('Services can only be invoked when a valid collection is supplied in the URL path before the service name.'));
  });
  result.use(logged(shapefileConverter));
  result.use(handleLabelParameter);
  result.use(handleJobIDParameter);
  result.use(logged(parameterValidation));
  result.use(logged(parseGridMiddleware));
  result.use(logged(preServiceConcatenationHandler));
  result.use(logged(chooseService));
  result.use(logged(postServiceConcatenationHandler));
  result.use(logged(cmrUmmCollectionReader));
  result.use(logged(cmrGranuleLocator));
  result.use(logged(addRequestContextToOperation));
  result.use(logged(extendDefault));
  result.use(logged(redirectWithoutTrailingSlash));

  result.get('/', asyncHandler(landingPage));
  result.get('/versions', asyncHandler(getVersions));
  result.get('/docs', asyncHandler(docsPage));

  const coverageApiDoc = yaml.load(ogcCoverageApi.openApiContent);
  const edrApiDoc = yaml.load(ogcEdrApi.openApiContent);
  result.use('/docs/api', swaggerUi.serveFiles(coverageApiDoc), swaggerUi.setup(coverageApiDoc, { customJs: '/js/docs/analytics-tag.js' }));
  result.use('/docs/edr-api', swaggerUi.serveFiles(edrApiDoc), swaggerUi.setup(edrApiDoc, { customJs: '/js/docs/analytics-tag.js' }));

  result.get(collectionPrefix('wms'), asyncHandler(service(serviceInvoker)));
  result.get(/^.*?\/ogc-api-coverages\/.*?\/collections\/.*?\/coverage\/rangeset\/?$/, asyncHandler(service(serviceInvoker)));
  result.post(/^.*?\/ogc-api-coverages\/.*?\/collections\/.*?\/coverage\/rangeset\/?$/, asyncHandler(service(serviceInvoker)));
  result.get(/^\/ogc-api-edr\/.*?\/collections\/.*?\/(cube|area|position|trajectory)\/?$/, asyncHandler(service(serviceInvoker)));
  result.post(/^\/ogc-api-edr\/.*?\/collections\/.*?\/(cube|area|position|trajectory)\/?$/, asyncHandler(service(serviceInvoker)));

  result.get('/jobs', asyncHandler(getJobsListing));
  result.get('/jobs/:jobID', asyncHandler(getJobStatus));
  result.get('/admin/jobs', asyncHandler(getJobsListing));
  result.get('/admin/jobs/:jobID', asyncHandler(getJobStatus));

  result.post('/jobs/:jobID/cancel', asyncHandler(cancelJob));
  result.post('/admin/jobs/:jobID/cancel', asyncHandler(cancelJob));
  // Allow canceling/resuming/pausing with a GET in addition to POST to workaround issues
  // with redirects using EDL
  result.get('/jobs/:jobID/cancel', asyncHandler(cancelJob));
  result.get('/admin/jobs/:jobID/cancel', asyncHandler(cancelJob));

  result.post('/jobs/:jobID/resume', asyncHandler(resumeJob));
  result.post('/admin/jobs/:jobID/resume', asyncHandler(resumeJob));
  result.get('/jobs/:jobID/resume', asyncHandler(resumeJob));
  result.get('/admin/jobs/:jobID/resume', asyncHandler(resumeJob));

  result.post('/jobs/:jobID/skip-preview', asyncHandler(skipJobPreview));
  result.post('/admin/jobs/:jobID/skip-preview', asyncHandler(skipJobPreview));
  result.get('/jobs/:jobID/skip-preview', asyncHandler(skipJobPreview));
  result.get('/admin/jobs/:jobID/skip-preview', asyncHandler(skipJobPreview));

  result.post('/jobs/:jobID/pause', asyncHandler(pauseJob));
  result.post('/admin/jobs/:jobID/pause', asyncHandler(pauseJob));
  result.get('/jobs/:jobID/pause', asyncHandler(pauseJob));
  result.get('/admin/jobs/:jobID/pause', asyncHandler(pauseJob));

  const jsonParser = json();
  result.post('/jobs/cancel', jsonParser, asyncHandler(cancelJobs));
  result.post('/jobs/resume', jsonParser, asyncHandler(resumeJobs));
  result.post('/jobs/skip-preview', jsonParser, asyncHandler(skipJobsPreview));
  result.post('/jobs/pause', jsonParser, asyncHandler(pauseJobs));

  // job labels
  result.put('/labels', jsonParser, asyncHandler(addJobLabels));
  result.delete('/labels', jsonParser, asyncHandler(deleteJobLabels));

  result.get('/admin/request-metrics', asyncHandler(getRequestMetrics));

  result.get('/workflow-ui', asyncHandler(getJobs));
  result.get('/workflow-ui/:jobID', asyncHandler(getJob));
  result.get('/workflow-ui/:jobID/work-items', asyncHandler(getWorkItemsTable));
  result.get('/workflow-ui/:jobID/work-items/:id', asyncHandler(getWorkItemTableRow));
  result.get('/workflow-ui/:jobID/links', asyncHandler(getJobLinks));
  result.post('/workflow-ui/:jobID/:id/retry', asyncHandler(retry));
  result.post('/workflow-ui/jobs', jsonParser, asyncHandler(getJobsTable));

  result.get('/admin/workflow-ui', asyncHandler(getJobs));
  result.get('/admin/workflow-ui/:jobID', asyncHandler(getJob));
  result.get('/admin/workflow-ui/:jobID/work-items', asyncHandler(getWorkItemsTable));
  result.get('/admin/workflow-ui/:jobID/work-items/:id', asyncHandler(getWorkItemTableRow));
  result.get('/admin/workflow-ui/:jobID/links', asyncHandler(getJobLinks));
  result.post('/admin/workflow-ui/jobs', jsonParser, asyncHandler(getJobsTable));

  result.get('/logs/:jobID/:id', asyncHandler(getWorkItemLogs));

  result.get('/staging-bucket-policy', asyncHandler(getStagingBucketPolicy));

  result.get('/core/configuration/log-level', asyncHandler(setLogLevel));

  result.get('/capabilities', asyncHandler(getCollectionCapabilitiesJson));
  // Enable HTML view with HARMONY-1393
  // result.get('/capabilities.html', asyncHandler(getCollectionCapabilitiesHtml));
  result.get('/cloud-access', asyncHandler(cloudAccessJson));
  result.get('/cloud-access.sh', asyncHandler(cloudAccessSh));
  result.get('/stac/:jobId', asyncHandler(getStacCatalog));
  result.get('/stac/:jobId/:itemIndex', asyncHandler(getStacItem));

  result.get('/health', asyncHandler(getHealth));
  result.get('/admin/health', asyncHandler(getAdminHealth));

  // Kubernetes readiness probe for Harmony in a Box
  result.get('/readiness', async (_req, res, _next: Function): Promise<void> => {
    res.send('OK');
  });

  // service images
  result.get('/service-image-tag', asyncHandler(getServiceImageTags));
  result.get('/service-image-tag/:service', asyncHandler(getServiceImageTag));
  result.put('/service-image-tag/:service', jsonParser, asyncHandler(updateServiceImageTag));
  result.get('/service-deployment', asyncHandler(getServiceDeployments));
  result.get('/service-deployment/:id', asyncHandler(getServiceDeployment));
  result.get('/service-deployments-state', asyncHandler(getServiceImageTagState));
  result.put('/service-deployments-state', jsonParser, asyncHandler(setServiceImageTagState));

  result.get('/*', () => { throw new NotFoundError('The requested page was not found.'); });
  result.post('/*', () => { throw new NotFoundError('The requested POST page was not found.'); });
  return result;
}<|MERGE_RESOLUTION|>--- conflicted
+++ resolved
@@ -43,10 +43,7 @@
 import { getAdminHealth, getHealth } from '../frontends/health';
 import handleLabelParameter from '../middleware/label';
 import { addJobLabels, deleteJobLabels } from '../frontends/labels';
-<<<<<<< HEAD
-=======
 import handleJobIDParameter from '../middleware/job-id';
->>>>>>> b21b7f20
 export interface RouterConfig {
   PORT?: string | number; // The port to run the frontend server on
   BACKEND_PORT?: string | number; // The port to run the backend server on
