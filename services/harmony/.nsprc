--- conflicted
+++ resolved
@@ -12,28 +12,16 @@
   "1092972": {
     "active": true,
     "notes": "Ignored since there is no fix",
-<<<<<<< HEAD
-    "expiry": "2024-08-01"
-=======
     "expiry": "2024-05-01"
->>>>>>> 17499427
   },
   "1095019": {
     "active": true,
     "notes": "Will fix in HARMONY-1648",
-<<<<<<< HEAD
-    "expiry": "2024-08-01"
-=======
     "expiry": "2024-05-01"
->>>>>>> 17499427
   },
   "1095102": {
     "active": true,
     "notes": "Will fix in HARMONY-1650",
-<<<<<<< HEAD
-    "expiry": "2024-08-01"
-=======
     "expiry": "2024-05-01"
->>>>>>> 17499427
   }
 }