{
  "1097682": {
    "active": true,
    "notes": "Will fix in HARMONY-1650",
    "expiry": "2025-10-01"
  },
  "1096727": {
    "active": true,
    "notes": "Will fix in HARMONY-1729",
    "expiry": "2025-10-01"
<<<<<<< HEAD
  }
=======
  },
    "1106845": {
    "active": true,
    "notes": "Will fix in HARMONY-2169",
    "expiry": "2025-10-01"
}
>>>>>>> e6ef0639
}<|MERGE_RESOLUTION|>--- conflicted
+++ resolved
@@ -8,14 +8,10 @@
     "active": true,
     "notes": "Will fix in HARMONY-1729",
     "expiry": "2025-10-01"
-<<<<<<< HEAD
-  }
-=======
   },
     "1106845": {
     "active": true,
     "notes": "Will fix in HARMONY-2169",
     "expiry": "2025-10-01"
 }
->>>>>>> e6ef0639
 }